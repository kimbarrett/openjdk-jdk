/*
 * Copyright (c) 1997, 2014, Oracle and/or its affiliates. All rights reserved.
 * DO NOT ALTER OR REMOVE COPYRIGHT NOTICES OR THIS FILE HEADER.
 *
 * This code is free software; you can redistribute it and/or modify it
 * under the terms of the GNU General Public License version 2 only, as
 * published by the Free Software Foundation.
 *
 * This code is distributed in the hope that it will be useful, but WITHOUT
 * ANY WARRANTY; without even the implied warranty of MERCHANTABILITY or
 * FITNESS FOR A PARTICULAR PURPOSE.  See the GNU General Public License
 * version 2 for more details (a copy is included in the LICENSE file that
 * accompanied this code).
 *
 * You should have received a copy of the GNU General Public License version
 * 2 along with this work; if not, write to the Free Software Foundation,
 * Inc., 51 Franklin St, Fifth Floor, Boston, MA 02110-1301 USA.
 *
 * Please contact Oracle, 500 Oracle Parkway, Redwood Shores, CA 94065 USA
 * or visit www.oracle.com if you need additional information or have any
 * questions.
 *
 */

#include "precompiled.hpp"
#include "classfile/classLoader.hpp"
#include "classfile/javaAssertions.hpp"
#include "classfile/stringTable.hpp"
#include "classfile/symbolTable.hpp"
#include "compiler/compilerOracle.hpp"
#include "memory/allocation.inline.hpp"
#include "memory/cardTableRS.hpp"
#include "memory/genCollectedHeap.hpp"
#include "memory/referenceProcessor.hpp"
#include "memory/universe.inline.hpp"
#include "oops/oop.inline.hpp"
#include "prims/jvmtiExport.hpp"
#include "runtime/arguments.hpp"
#include "runtime/arguments_ext.hpp"
#include "runtime/globals_extension.hpp"
#include "runtime/java.hpp"
#include "runtime/os.hpp"
#include "runtime/vm_version.hpp"
#include "services/management.hpp"
#include "services/memTracker.hpp"
#include "utilities/defaultStream.hpp"
#include "utilities/macros.hpp"
#include "utilities/stringUtils.hpp"
#include "utilities/taskqueue.hpp"
#if INCLUDE_ALL_GCS
#include "gc_implementation/concurrentMarkSweep/compactibleFreeListSpace.hpp"
#include "gc_implementation/g1/g1CollectedHeap.inline.hpp"
#include "gc_implementation/parallelScavenge/parallelScavengeHeap.hpp"
#endif // INCLUDE_ALL_GCS

// Note: This is a special bug reporting site for the JVM
#define DEFAULT_VENDOR_URL_BUG "http://bugreport.sun.com/bugreport/crash.jsp"
#define DEFAULT_JAVA_LAUNCHER  "generic"

// Disable options not supported in this release, with a warning if they
// were explicitly requested on the command-line
#define UNSUPPORTED_OPTION(opt, description)                    \
do {                                                            \
  if (opt) {                                                    \
    if (FLAG_IS_CMDLINE(opt)) {                                 \
      warning(description " is disabled in this release.");     \
    }                                                           \
    FLAG_SET_DEFAULT(opt, false);                               \
  }                                                             \
} while(0)

#define UNSUPPORTED_GC_OPTION(gc)                                     \
do {                                                                  \
  if (gc) {                                                           \
    if (FLAG_IS_CMDLINE(gc)) {                                        \
      warning(#gc " is not supported in this VM.  Using Serial GC."); \
    }                                                                 \
    FLAG_SET_DEFAULT(gc, false);                                      \
  }                                                                   \
} while(0)

char**  Arguments::_jvm_flags_array             = NULL;
int     Arguments::_num_jvm_flags               = 0;
char**  Arguments::_jvm_args_array              = NULL;
int     Arguments::_num_jvm_args                = 0;
char*  Arguments::_java_command                 = NULL;
SystemProperty* Arguments::_system_properties   = NULL;
const char*  Arguments::_gc_log_filename        = NULL;
bool   Arguments::_has_profile                  = false;
size_t Arguments::_conservative_max_heap_alignment = 0;
uintx  Arguments::_min_heap_size                = 0;
uintx  Arguments::_min_heap_free_ratio          = 0;
uintx  Arguments::_max_heap_free_ratio          = 0;
Arguments::Mode Arguments::_mode                = _mixed;
bool   Arguments::_java_compiler                = false;
bool   Arguments::_xdebug_mode                  = false;
const char*  Arguments::_java_vendor_url_bug    = DEFAULT_VENDOR_URL_BUG;
const char*  Arguments::_sun_java_launcher      = DEFAULT_JAVA_LAUNCHER;
int    Arguments::_sun_java_launcher_pid        = -1;
bool   Arguments::_sun_java_launcher_is_altjvm  = false;

// These parameters are reset in method parse_vm_init_args(JavaVMInitArgs*)
bool   Arguments::_AlwaysCompileLoopMethods     = AlwaysCompileLoopMethods;
bool   Arguments::_UseOnStackReplacement        = UseOnStackReplacement;
bool   Arguments::_BackgroundCompilation        = BackgroundCompilation;
bool   Arguments::_ClipInlining                 = ClipInlining;

char*  Arguments::SharedArchivePath             = NULL;

AgentLibraryList Arguments::_libraryList;
AgentLibraryList Arguments::_agentList;

abort_hook_t     Arguments::_abort_hook         = NULL;
exit_hook_t      Arguments::_exit_hook          = NULL;
vfprintf_hook_t  Arguments::_vfprintf_hook      = NULL;


SystemProperty *Arguments::_java_ext_dirs = NULL;
SystemProperty *Arguments::_java_endorsed_dirs = NULL;
SystemProperty *Arguments::_sun_boot_library_path = NULL;
SystemProperty *Arguments::_java_library_path = NULL;
SystemProperty *Arguments::_java_home = NULL;
SystemProperty *Arguments::_java_class_path = NULL;
SystemProperty *Arguments::_sun_boot_class_path = NULL;

char* Arguments::_meta_index_path = NULL;
char* Arguments::_meta_index_dir = NULL;

// Check if head of 'option' matches 'name', and sets 'tail' remaining part of option string

static bool match_option(const JavaVMOption *option, const char* name,
                         const char** tail) {
  int len = (int)strlen(name);
  if (strncmp(option->optionString, name, len) == 0) {
    *tail = option->optionString + len;
    return true;
  } else {
    return false;
  }
}

static void logOption(const char* opt) {
  if (PrintVMOptions) {
    jio_fprintf(defaultStream::output_stream(), "VM option '%s'\n", opt);
  }
}

// Process java launcher properties.
void Arguments::process_sun_java_launcher_properties(JavaVMInitArgs* args) {
  // See if sun.java.launcher, sun.java.launcher.is_altjvm or
  // sun.java.launcher.pid is defined.
  // Must do this before setting up other system properties,
  // as some of them may depend on launcher type.
  for (int index = 0; index < args->nOptions; index++) {
    const JavaVMOption* option = args->options + index;
    const char* tail;

    if (match_option(option, "-Dsun.java.launcher=", &tail)) {
      process_java_launcher_argument(tail, option->extraInfo);
      continue;
    }
    if (match_option(option, "-Dsun.java.launcher.is_altjvm=", &tail)) {
      if (strcmp(tail, "true") == 0) {
        _sun_java_launcher_is_altjvm = true;
      }
      continue;
    }
    if (match_option(option, "-Dsun.java.launcher.pid=", &tail)) {
      _sun_java_launcher_pid = atoi(tail);
      continue;
    }
  }
}

// Initialize system properties key and value.
void Arguments::init_system_properties() {

  PropertyList_add(&_system_properties, new SystemProperty("java.vm.specification.name",
                                                                 "Java Virtual Machine Specification",  false));
  PropertyList_add(&_system_properties, new SystemProperty("java.vm.version", VM_Version::vm_release(),  false));
  PropertyList_add(&_system_properties, new SystemProperty("java.vm.name", VM_Version::vm_name(),  false));
  PropertyList_add(&_system_properties, new SystemProperty("java.vm.info", VM_Version::vm_info_string(),  true));

  // Following are JVMTI agent writable properties.
  // Properties values are set to NULL and they are
  // os specific they are initialized in os::init_system_properties_values().
  _java_ext_dirs = new SystemProperty("java.ext.dirs", NULL,  true);
  _java_endorsed_dirs = new SystemProperty("java.endorsed.dirs", NULL,  true);
  _sun_boot_library_path = new SystemProperty("sun.boot.library.path", NULL,  true);
  _java_library_path = new SystemProperty("java.library.path", NULL,  true);
  _java_home =  new SystemProperty("java.home", NULL,  true);
  _sun_boot_class_path = new SystemProperty("sun.boot.class.path", NULL,  true);

  _java_class_path = new SystemProperty("java.class.path", "",  true);

  // Add to System Property list.
  PropertyList_add(&_system_properties, _java_ext_dirs);
  PropertyList_add(&_system_properties, _java_endorsed_dirs);
  PropertyList_add(&_system_properties, _sun_boot_library_path);
  PropertyList_add(&_system_properties, _java_library_path);
  PropertyList_add(&_system_properties, _java_home);
  PropertyList_add(&_system_properties, _java_class_path);
  PropertyList_add(&_system_properties, _sun_boot_class_path);

  // Set OS specific system properties values
  os::init_system_properties_values();
}


  // Update/Initialize System properties after JDK version number is known
void Arguments::init_version_specific_system_properties() {
  enum { bufsz = 16 };
  char buffer[bufsz];
  const char* spec_vendor = "Sun Microsystems Inc.";
  uint32_t spec_version = 0;

  spec_vendor = "Oracle Corporation";
  spec_version = JDK_Version::current().major_version();
  jio_snprintf(buffer, bufsz, "1." UINT32_FORMAT, spec_version);

  PropertyList_add(&_system_properties,
      new SystemProperty("java.vm.specification.vendor",  spec_vendor, false));
  PropertyList_add(&_system_properties,
      new SystemProperty("java.vm.specification.version", buffer, false));
  PropertyList_add(&_system_properties,
      new SystemProperty("java.vm.vendor", VM_Version::vm_vendor(),  false));
}

/**
 * Provide a slightly more user-friendly way of eliminating -XX flags.
 * When a flag is eliminated, it can be added to this list in order to
 * continue accepting this flag on the command-line, while issuing a warning
 * and ignoring the value.  Once the JDK version reaches the 'accept_until'
 * limit, we flatly refuse to admit the existence of the flag.  This allows
 * a flag to die correctly over JDK releases using HSX.
 */
typedef struct {
  const char* name;
  JDK_Version obsoleted_in; // when the flag went away
  JDK_Version accept_until; // which version to start denying the existence
} ObsoleteFlag;

static ObsoleteFlag obsolete_jvm_flags[] = {
  { "UseTrainGC",                    JDK_Version::jdk(5), JDK_Version::jdk(7) },
  { "UseSpecialLargeObjectHandling", JDK_Version::jdk(5), JDK_Version::jdk(7) },
  { "UseOversizedCarHandling",       JDK_Version::jdk(5), JDK_Version::jdk(7) },
  { "TraceCarAllocation",            JDK_Version::jdk(5), JDK_Version::jdk(7) },
  { "PrintTrainGCProcessingStats",   JDK_Version::jdk(5), JDK_Version::jdk(7) },
  { "LogOfCarSpaceSize",             JDK_Version::jdk(5), JDK_Version::jdk(7) },
  { "OversizedCarThreshold",         JDK_Version::jdk(5), JDK_Version::jdk(7) },
  { "MinTickInterval",               JDK_Version::jdk(5), JDK_Version::jdk(7) },
  { "DefaultTickInterval",           JDK_Version::jdk(5), JDK_Version::jdk(7) },
  { "MaxTickInterval",               JDK_Version::jdk(5), JDK_Version::jdk(7) },
  { "DelayTickAdjustment",           JDK_Version::jdk(5), JDK_Version::jdk(7) },
  { "ProcessingToTenuringRatio",     JDK_Version::jdk(5), JDK_Version::jdk(7) },
  { "MinTrainLength",                JDK_Version::jdk(5), JDK_Version::jdk(7) },
  { "AppendRatio",         JDK_Version::jdk_update(6,10), JDK_Version::jdk(7) },
  { "DefaultMaxRAM",       JDK_Version::jdk_update(6,18), JDK_Version::jdk(7) },
  { "DefaultInitialRAMFraction",
                           JDK_Version::jdk_update(6,18), JDK_Version::jdk(7) },
  { "UseDepthFirstScavengeOrder",
                           JDK_Version::jdk_update(6,22), JDK_Version::jdk(7) },
  { "HandlePromotionFailure",
                           JDK_Version::jdk_update(6,24), JDK_Version::jdk(8) },
  { "MaxLiveObjectEvacuationRatio",
                           JDK_Version::jdk_update(6,24), JDK_Version::jdk(8) },
  { "ForceSharedSpaces",   JDK_Version::jdk_update(6,25), JDK_Version::jdk(8) },
  { "UseParallelOldGCCompacting",
                           JDK_Version::jdk_update(6,27), JDK_Version::jdk(8) },
  { "UseParallelDensePrefixUpdate",
                           JDK_Version::jdk_update(6,27), JDK_Version::jdk(8) },
  { "UseParallelOldGCDensePrefix",
                           JDK_Version::jdk_update(6,27), JDK_Version::jdk(8) },
  { "AllowTransitionalJSR292",       JDK_Version::jdk(7), JDK_Version::jdk(8) },
  { "UseCompressedStrings",          JDK_Version::jdk(7), JDK_Version::jdk(8) },
  { "CMSPermGenPrecleaningEnabled", JDK_Version::jdk(8),  JDK_Version::jdk(9) },
  { "CMSTriggerPermRatio", JDK_Version::jdk(8),  JDK_Version::jdk(9) },
  { "CMSInitiatingPermOccupancyFraction", JDK_Version::jdk(8),  JDK_Version::jdk(9) },
  { "AdaptivePermSizeWeight", JDK_Version::jdk(8),  JDK_Version::jdk(9) },
  { "PermGenPadding", JDK_Version::jdk(8),  JDK_Version::jdk(9) },
  { "PermMarkSweepDeadRatio", JDK_Version::jdk(8),  JDK_Version::jdk(9) },
  { "PermSize", JDK_Version::jdk(8),  JDK_Version::jdk(9) },
  { "MaxPermSize", JDK_Version::jdk(8),  JDK_Version::jdk(9) },
  { "MinPermHeapExpansion", JDK_Version::jdk(8),  JDK_Version::jdk(9) },
  { "MaxPermHeapExpansion", JDK_Version::jdk(8),  JDK_Version::jdk(9) },
  { "CMSRevisitStackSize",           JDK_Version::jdk(8), JDK_Version::jdk(9) },
  { "PrintRevisitStats",             JDK_Version::jdk(8), JDK_Version::jdk(9) },
  { "UseVectoredExceptions",         JDK_Version::jdk(8), JDK_Version::jdk(9) },
  { "UseSplitVerifier",              JDK_Version::jdk(8), JDK_Version::jdk(9) },
  { "UseISM",                        JDK_Version::jdk(8), JDK_Version::jdk(9) },
  { "UsePermISM",                    JDK_Version::jdk(8), JDK_Version::jdk(9) },
  { "UseMPSS",                       JDK_Version::jdk(8), JDK_Version::jdk(9) },
  { "UseStringCache",                JDK_Version::jdk(8), JDK_Version::jdk(9) },
  { "UseOldInlining",                JDK_Version::jdk(9), JDK_Version::jdk(10) },
  { "SafepointPollOffset",           JDK_Version::jdk(9), JDK_Version::jdk(10) },
#ifdef PRODUCT
  { "DesiredMethodLimit",
                           JDK_Version::jdk_update(7, 2), JDK_Version::jdk(8) },
#endif // PRODUCT
  { "UseVMInterruptibleIO",          JDK_Version::jdk(8), JDK_Version::jdk(9) },
  { "UseBoundThreads",               JDK_Version::jdk(9), JDK_Version::jdk(10) },
  { "DefaultThreadPriority",         JDK_Version::jdk(9), JDK_Version::jdk(10) },
  { "NoYieldsInMicrolock",           JDK_Version::jdk(9), JDK_Version::jdk(10) },
  { "BackEdgeThreshold",             JDK_Version::jdk(9), JDK_Version::jdk(10) },
  { "UseNewReflection",              JDK_Version::jdk(9), JDK_Version::jdk(10) },
  { "ReflectionWrapResolutionErrors",JDK_Version::jdk(9), JDK_Version::jdk(10) },
  { "VerifyReflectionBytecodes",     JDK_Version::jdk(9), JDK_Version::jdk(10) },
  { "AutoShutdownNMT",               JDK_Version::jdk(9), JDK_Version::jdk(10) },
#ifndef ZERO
  { "UseFastAccessorMethods",        JDK_Version::jdk(9), JDK_Version::jdk(10) },
  { "UseFastEmptyMethods",           JDK_Version::jdk(9), JDK_Version::jdk(10) },
#endif // ZERO
  { NULL, JDK_Version(0), JDK_Version(0) }
};

// Returns true if the flag is obsolete and fits into the range specified
// for being ignored.  In the case that the flag is ignored, the 'version'
// value is filled in with the version number when the flag became
// obsolete so that that value can be displayed to the user.
bool Arguments::is_newly_obsolete(const char *s, JDK_Version* version) {
  int i = 0;
  assert(version != NULL, "Must provide a version buffer");
  while (obsolete_jvm_flags[i].name != NULL) {
    const ObsoleteFlag& flag_status = obsolete_jvm_flags[i];
    // <flag>=xxx form
    // [-|+]<flag> form
    if ((strncmp(flag_status.name, s, strlen(flag_status.name)) == 0) ||
        ((s[0] == '+' || s[0] == '-') &&
        (strncmp(flag_status.name, &s[1], strlen(flag_status.name)) == 0))) {
      if (JDK_Version::current().compare(flag_status.accept_until) == -1) {
          *version = flag_status.obsoleted_in;
          return true;
      }
    }
    i++;
  }
  return false;
}

// Constructs the system class path (aka boot class path) from the following
// components, in order:
//
//     prefix           // from -Xbootclasspath/p:...
//     endorsed         // the expansion of -Djava.endorsed.dirs=...
//     base             // from os::get_system_properties() or -Xbootclasspath=
//     suffix           // from -Xbootclasspath/a:...
//
// java.endorsed.dirs is a list of directories; any jar or zip files in the
// directories are added to the sysclasspath just before the base.
//
// This could be AllStatic, but it isn't needed after argument processing is
// complete.
class SysClassPath: public StackObj {
public:
  SysClassPath(const char* base);
  ~SysClassPath();

  inline void set_base(const char* base);
  inline void add_prefix(const char* prefix);
  inline void add_suffix_to_prefix(const char* suffix);
  inline void add_suffix(const char* suffix);
  inline void reset_path(const char* base);

  // Expand the jar/zip files in each directory listed by the java.endorsed.dirs
  // property.  Must be called after all command-line arguments have been
  // processed (in particular, -Djava.endorsed.dirs=...) and before calling
  // combined_path().
  void expand_endorsed();

  inline const char* get_base()     const { return _items[_scp_base]; }
  inline const char* get_prefix()   const { return _items[_scp_prefix]; }
  inline const char* get_suffix()   const { return _items[_scp_suffix]; }
  inline const char* get_endorsed() const { return _items[_scp_endorsed]; }

  // Combine all the components into a single c-heap-allocated string; caller
  // must free the string if/when no longer needed.
  char* combined_path();

private:
  // Utility routines.
  static char* add_to_path(const char* path, const char* str, bool prepend);
  static char* add_jars_to_path(char* path, const char* directory);

  inline void reset_item_at(int index);

  // Array indices for the items that make up the sysclasspath.  All except the
  // base are allocated in the C heap and freed by this class.
  enum {
    _scp_prefix,        // from -Xbootclasspath/p:...
    _scp_endorsed,      // the expansion of -Djava.endorsed.dirs=...
    _scp_base,          // the default sysclasspath
    _scp_suffix,        // from -Xbootclasspath/a:...
    _scp_nitems         // the number of items, must be last.
  };

  const char* _items[_scp_nitems];
  DEBUG_ONLY(bool _expansion_done;)
};

SysClassPath::SysClassPath(const char* base) {
  memset(_items, 0, sizeof(_items));
  _items[_scp_base] = base;
  DEBUG_ONLY(_expansion_done = false;)
}

SysClassPath::~SysClassPath() {
  // Free everything except the base.
  for (int i = 0; i < _scp_nitems; ++i) {
    if (i != _scp_base) reset_item_at(i);
  }
  DEBUG_ONLY(_expansion_done = false;)
}

inline void SysClassPath::set_base(const char* base) {
  _items[_scp_base] = base;
}

inline void SysClassPath::add_prefix(const char* prefix) {
  _items[_scp_prefix] = add_to_path(_items[_scp_prefix], prefix, true);
}

inline void SysClassPath::add_suffix_to_prefix(const char* suffix) {
  _items[_scp_prefix] = add_to_path(_items[_scp_prefix], suffix, false);
}

inline void SysClassPath::add_suffix(const char* suffix) {
  _items[_scp_suffix] = add_to_path(_items[_scp_suffix], suffix, false);
}

inline void SysClassPath::reset_item_at(int index) {
  assert(index < _scp_nitems && index != _scp_base, "just checking");
  if (_items[index] != NULL) {
    FREE_C_HEAP_ARRAY(char, _items[index], mtInternal);
    _items[index] = NULL;
  }
}

inline void SysClassPath::reset_path(const char* base) {
  // Clear the prefix and suffix.
  reset_item_at(_scp_prefix);
  reset_item_at(_scp_suffix);
  set_base(base);
}

//------------------------------------------------------------------------------

void SysClassPath::expand_endorsed() {
  assert(_items[_scp_endorsed] == NULL, "can only be called once.");

  const char* path = Arguments::get_property("java.endorsed.dirs");
  if (path == NULL) {
    path = Arguments::get_endorsed_dir();
    assert(path != NULL, "no default for java.endorsed.dirs");
  }

  char* expanded_path = NULL;
  const char separator = *os::path_separator();
  const char* const end = path + strlen(path);
  while (path < end) {
    const char* tmp_end = strchr(path, separator);
    if (tmp_end == NULL) {
      expanded_path = add_jars_to_path(expanded_path, path);
      path = end;
    } else {
      char* dirpath = NEW_C_HEAP_ARRAY(char, tmp_end - path + 1, mtInternal);
      memcpy(dirpath, path, tmp_end - path);
      dirpath[tmp_end - path] = '\0';
      expanded_path = add_jars_to_path(expanded_path, dirpath);
      FREE_C_HEAP_ARRAY(char, dirpath, mtInternal);
      path = tmp_end + 1;
    }
  }
  _items[_scp_endorsed] = expanded_path;
  DEBUG_ONLY(_expansion_done = true;)
}

// Combine the bootclasspath elements, some of which may be null, into a single
// c-heap-allocated string.
char* SysClassPath::combined_path() {
  assert(_items[_scp_base] != NULL, "empty default sysclasspath");
  assert(_expansion_done, "must call expand_endorsed() first.");

  size_t lengths[_scp_nitems];
  size_t total_len = 0;

  const char separator = *os::path_separator();

  // Get the lengths.
  int i;
  for (i = 0; i < _scp_nitems; ++i) {
    if (_items[i] != NULL) {
      lengths[i] = strlen(_items[i]);
      // Include space for the separator char (or a NULL for the last item).
      total_len += lengths[i] + 1;
    }
  }
  assert(total_len > 0, "empty sysclasspath not allowed");

  // Copy the _items to a single string.
  char* cp = NEW_C_HEAP_ARRAY(char, total_len, mtInternal);
  char* cp_tmp = cp;
  for (i = 0; i < _scp_nitems; ++i) {
    if (_items[i] != NULL) {
      memcpy(cp_tmp, _items[i], lengths[i]);
      cp_tmp += lengths[i];
      *cp_tmp++ = separator;
    }
  }
  *--cp_tmp = '\0';     // Replace the extra separator.
  return cp;
}

// Note:  path must be c-heap-allocated (or NULL); it is freed if non-null.
char*
SysClassPath::add_to_path(const char* path, const char* str, bool prepend) {
  char *cp;

  assert(str != NULL, "just checking");
  if (path == NULL) {
    size_t len = strlen(str) + 1;
    cp = NEW_C_HEAP_ARRAY(char, len, mtInternal);
    memcpy(cp, str, len);                       // copy the trailing null
  } else {
    const char separator = *os::path_separator();
    size_t old_len = strlen(path);
    size_t str_len = strlen(str);
    size_t len = old_len + str_len + 2;

    if (prepend) {
      cp = NEW_C_HEAP_ARRAY(char, len, mtInternal);
      char* cp_tmp = cp;
      memcpy(cp_tmp, str, str_len);
      cp_tmp += str_len;
      *cp_tmp = separator;
      memcpy(++cp_tmp, path, old_len + 1);      // copy the trailing null
      FREE_C_HEAP_ARRAY(char, path, mtInternal);
    } else {
      cp = REALLOC_C_HEAP_ARRAY(char, path, len, mtInternal);
      char* cp_tmp = cp + old_len;
      *cp_tmp = separator;
      memcpy(++cp_tmp, str, str_len + 1);       // copy the trailing null
    }
  }
  return cp;
}

// Scan the directory and append any jar or zip files found to path.
// Note:  path must be c-heap-allocated (or NULL); it is freed if non-null.
char* SysClassPath::add_jars_to_path(char* path, const char* directory) {
  DIR* dir = os::opendir(directory);
  if (dir == NULL) return path;

  char dir_sep[2] = { '\0', '\0' };
  size_t directory_len = strlen(directory);
  const char fileSep = *os::file_separator();
  if (directory[directory_len - 1] != fileSep) dir_sep[0] = fileSep;

  /* Scan the directory for jars/zips, appending them to path. */
  struct dirent *entry;
  char *dbuf = NEW_C_HEAP_ARRAY(char, os::readdir_buf_size(directory), mtInternal);
  while ((entry = os::readdir(dir, (dirent *) dbuf)) != NULL) {
    const char* name = entry->d_name;
    const char* ext = name + strlen(name) - 4;
    bool isJarOrZip = ext > name &&
      (os::file_name_strcmp(ext, ".jar") == 0 ||
       os::file_name_strcmp(ext, ".zip") == 0);
    if (isJarOrZip) {
      char* jarpath = NEW_C_HEAP_ARRAY(char, directory_len + 2 + strlen(name), mtInternal);
      sprintf(jarpath, "%s%s%s", directory, dir_sep, name);
      path = add_to_path(path, jarpath, false);
      FREE_C_HEAP_ARRAY(char, jarpath, mtInternal);
    }
  }
  FREE_C_HEAP_ARRAY(char, dbuf, mtInternal);
  os::closedir(dir);
  return path;
}

// Parses a memory size specification string.
static bool atomull(const char *s, julong* result) {
  julong n = 0;
  int args_read = 0;
  bool is_hex = false;
  // Skip leading 0[xX] for hexadecimal
  if (*s =='0' && (*(s+1) == 'x' || *(s+1) == 'X')) {
    s += 2;
    is_hex = true;
    args_read = sscanf(s, JULONG_FORMAT_X, &n);
  } else {
    args_read = sscanf(s, JULONG_FORMAT, &n);
  }
  if (args_read != 1) {
    return false;
  }
  while (*s != '\0' && (isdigit(*s) || (is_hex && isxdigit(*s)))) {
    s++;
  }
  // 4705540: illegal if more characters are found after the first non-digit
  if (strlen(s) > 1) {
    return false;
  }
  switch (*s) {
    case 'T': case 't':
      *result = n * G * K;
      // Check for overflow.
      if (*result/((julong)G * K) != n) return false;
      return true;
    case 'G': case 'g':
      *result = n * G;
      if (*result/G != n) return false;
      return true;
    case 'M': case 'm':
      *result = n * M;
      if (*result/M != n) return false;
      return true;
    case 'K': case 'k':
      *result = n * K;
      if (*result/K != n) return false;
      return true;
    case '\0':
      *result = n;
      return true;
    default:
      return false;
  }
}

Arguments::ArgsRange Arguments::check_memory_size(julong size, julong min_size) {
  if (size < min_size) return arg_too_small;
  // Check that size will fit in a size_t (only relevant on 32-bit)
  if (size > max_uintx) return arg_too_big;
  return arg_in_range;
}

// Describe an argument out of range error
void Arguments::describe_range_error(ArgsRange errcode) {
  switch(errcode) {
  case arg_too_big:
    jio_fprintf(defaultStream::error_stream(),
                "The specified size exceeds the maximum "
                "representable size.\n");
    break;
  case arg_too_small:
  case arg_unreadable:
  case arg_in_range:
    // do nothing for now
    break;
  default:
    ShouldNotReachHere();
  }
}

static bool set_bool_flag(char* name, bool value, Flag::Flags origin) {
  return CommandLineFlags::boolAtPut(name, &value, origin);
}

static bool set_fp_numeric_flag(char* name, char* value, Flag::Flags origin) {
  double v;
  if (sscanf(value, "%lf", &v) != 1) {
    return false;
  }

  if (CommandLineFlags::doubleAtPut(name, &v, origin)) {
    return true;
  }
  return false;
}

static bool set_numeric_flag(char* name, char* value, Flag::Flags origin) {
  julong v;
  intx intx_v;
  bool is_neg = false;
  // Check the sign first since atomull() parses only unsigned values.
  if (*value == '-') {
    if (!CommandLineFlags::intxAt(name, &intx_v)) {
      return false;
    }
    value++;
    is_neg = true;
  }
  if (!atomull(value, &v)) {
    return false;
  }
  intx_v = (intx) v;
  if (is_neg) {
    intx_v = -intx_v;
  }
  if (CommandLineFlags::intxAtPut(name, &intx_v, origin)) {
    return true;
  }
  uintx uintx_v = (uintx) v;
  if (!is_neg && CommandLineFlags::uintxAtPut(name, &uintx_v, origin)) {
    return true;
  }
  uint64_t uint64_t_v = (uint64_t) v;
  if (!is_neg && CommandLineFlags::uint64_tAtPut(name, &uint64_t_v, origin)) {
    return true;
  }
  size_t size_t_v = (size_t) v;
  if (!is_neg && CommandLineFlags::size_tAtPut(name, &size_t_v, origin)) {
    return true;
  }
  return false;
}

static bool set_string_flag(char* name, const char* value, Flag::Flags origin) {
  if (!CommandLineFlags::ccstrAtPut(name, &value, origin))  return false;
  // Contract:  CommandLineFlags always returns a pointer that needs freeing.
  FREE_C_HEAP_ARRAY(char, value, mtInternal);
  return true;
}

static bool append_to_string_flag(char* name, const char* new_value, Flag::Flags origin) {
  const char* old_value = "";
  if (!CommandLineFlags::ccstrAt(name, &old_value))  return false;
  size_t old_len = old_value != NULL ? strlen(old_value) : 0;
  size_t new_len = strlen(new_value);
  const char* value;
  char* free_this_too = NULL;
  if (old_len == 0) {
    value = new_value;
  } else if (new_len == 0) {
    value = old_value;
  } else {
    char* buf = NEW_C_HEAP_ARRAY(char, old_len + 1 + new_len + 1, mtInternal);
    // each new setting adds another LINE to the switch:
    sprintf(buf, "%s\n%s", old_value, new_value);
    value = buf;
    free_this_too = buf;
  }
  (void) CommandLineFlags::ccstrAtPut(name, &value, origin);
  // CommandLineFlags always returns a pointer that needs freeing.
  FREE_C_HEAP_ARRAY(char, value, mtInternal);
  if (free_this_too != NULL) {
    // CommandLineFlags made its own copy, so I must delete my own temp. buffer.
    FREE_C_HEAP_ARRAY(char, free_this_too, mtInternal);
  }
  return true;
}

bool Arguments::parse_argument(const char* arg, Flag::Flags origin) {

  // range of acceptable characters spelled out for portability reasons
#define NAME_RANGE  "[abcdefghijklmnopqrstuvwxyzABCDEFGHIJKLMNOPQRSTUVWXYZ0123456789_]"
#define BUFLEN 255
  char name[BUFLEN+1];
  char dummy;

  if (sscanf(arg, "-%" XSTR(BUFLEN) NAME_RANGE "%c", name, &dummy) == 1) {
    return set_bool_flag(name, false, origin);
  }
  if (sscanf(arg, "+%" XSTR(BUFLEN) NAME_RANGE "%c", name, &dummy) == 1) {
    return set_bool_flag(name, true, origin);
  }

  char punct;
  if (sscanf(arg, "%" XSTR(BUFLEN) NAME_RANGE "%c", name, &punct) == 2 && punct == '=') {
    const char* value = strchr(arg, '=') + 1;
    Flag* flag = Flag::find_flag(name, strlen(name));
    if (flag != NULL && flag->is_ccstr()) {
      if (flag->ccstr_accumulates()) {
        return append_to_string_flag(name, value, origin);
      } else {
        if (value[0] == '\0') {
          value = NULL;
        }
        return set_string_flag(name, value, origin);
      }
    }
  }

  if (sscanf(arg, "%" XSTR(BUFLEN) NAME_RANGE ":%c", name, &punct) == 2 && punct == '=') {
    const char* value = strchr(arg, '=') + 1;
    // -XX:Foo:=xxx will reset the string flag to the given value.
    if (value[0] == '\0') {
      value = NULL;
    }
    return set_string_flag(name, value, origin);
  }

#define SIGNED_FP_NUMBER_RANGE "[-0123456789.]"
#define SIGNED_NUMBER_RANGE    "[-0123456789]"
#define        NUMBER_RANGE    "[0123456789]"
  char value[BUFLEN + 1];
  char value2[BUFLEN + 1];
  if (sscanf(arg, "%" XSTR(BUFLEN) NAME_RANGE "=" "%" XSTR(BUFLEN) SIGNED_NUMBER_RANGE "." "%" XSTR(BUFLEN) NUMBER_RANGE "%c", name, value, value2, &dummy) == 3) {
    // Looks like a floating-point number -- try again with more lenient format string
    if (sscanf(arg, "%" XSTR(BUFLEN) NAME_RANGE "=" "%" XSTR(BUFLEN) SIGNED_FP_NUMBER_RANGE "%c", name, value, &dummy) == 2) {
      return set_fp_numeric_flag(name, value, origin);
    }
  }

#define VALUE_RANGE "[-kmgtxKMGTX0123456789abcdefABCDEF]"
  if (sscanf(arg, "%" XSTR(BUFLEN) NAME_RANGE "=" "%" XSTR(BUFLEN) VALUE_RANGE "%c", name, value, &dummy) == 2) {
    return set_numeric_flag(name, value, origin);
  }

  return false;
}

void Arguments::add_string(char*** bldarray, int* count, const char* arg) {
  assert(bldarray != NULL, "illegal argument");

  if (arg == NULL) {
    return;
  }

  int new_count = *count + 1;

  // expand the array and add arg to the last element
  if (*bldarray == NULL) {
    *bldarray = NEW_C_HEAP_ARRAY(char*, new_count, mtInternal);
  } else {
    *bldarray = REALLOC_C_HEAP_ARRAY(char*, *bldarray, new_count, mtInternal);
  }
  (*bldarray)[*count] = os::strdup_check_oom(arg);
  *count = new_count;
}

void Arguments::build_jvm_args(const char* arg) {
  add_string(&_jvm_args_array, &_num_jvm_args, arg);
}

void Arguments::build_jvm_flags(const char* arg) {
  add_string(&_jvm_flags_array, &_num_jvm_flags, arg);
}

// utility function to return a string that concatenates all
// strings in a given char** array
const char* Arguments::build_resource_string(char** args, int count) {
  if (args == NULL || count == 0) {
    return NULL;
  }
  size_t length = strlen(args[0]) + 1; // add 1 for the null terminator
  for (int i = 1; i < count; i++) {
    length += strlen(args[i]) + 1; // add 1 for a space
  }
  char* s = NEW_RESOURCE_ARRAY(char, length);
  strcpy(s, args[0]);
  for (int j = 1; j < count; j++) {
    strcat(s, " ");
    strcat(s, args[j]);
  }
  return (const char*) s;
}

void Arguments::print_on(outputStream* st) {
  st->print_cr("VM Arguments:");
  if (num_jvm_flags() > 0) {
    st->print("jvm_flags: "); print_jvm_flags_on(st);
  }
  if (num_jvm_args() > 0) {
    st->print("jvm_args: "); print_jvm_args_on(st);
  }
  st->print_cr("java_command: %s", java_command() ? java_command() : "<unknown>");
  if (_java_class_path != NULL) {
    char* path = _java_class_path->value();
    st->print_cr("java_class_path (initial): %s", strlen(path) == 0 ? "<not set>" : path );
  }
  st->print_cr("Launcher Type: %s", _sun_java_launcher);
}

void Arguments::print_jvm_flags_on(outputStream* st) {
  if (_num_jvm_flags > 0) {
    for (int i=0; i < _num_jvm_flags; i++) {
      st->print("%s ", _jvm_flags_array[i]);
    }
    st->cr();
  }
}

void Arguments::print_jvm_args_on(outputStream* st) {
  if (_num_jvm_args > 0) {
    for (int i=0; i < _num_jvm_args; i++) {
      st->print("%s ", _jvm_args_array[i]);
    }
    st->cr();
  }
}

bool Arguments::process_argument(const char* arg,
    jboolean ignore_unrecognized, Flag::Flags origin) {

  JDK_Version since = JDK_Version();

  if (parse_argument(arg, origin) || ignore_unrecognized) {
    return true;
  }

  bool has_plus_minus = (*arg == '+' || *arg == '-');
  const char* const argname = has_plus_minus ? arg + 1 : arg;
  if (is_newly_obsolete(arg, &since)) {
    char version[256];
    since.to_string(version, sizeof(version));
    warning("ignoring option %s; support was removed in %s", argname, version);
    return true;
  }

  // For locked flags, report a custom error message if available.
  // Otherwise, report the standard unrecognized VM option.

  size_t arg_len;
  const char* equal_sign = strchr(argname, '=');
  if (equal_sign == NULL) {
    arg_len = strlen(argname);
  } else {
    arg_len = equal_sign - argname;
  }

  Flag* found_flag = Flag::find_flag((const char*)argname, arg_len, true, true);
  if (found_flag != NULL) {
    char locked_message_buf[BUFLEN];
    found_flag->get_locked_message(locked_message_buf, BUFLEN);
    if (strlen(locked_message_buf) == 0) {
      if (found_flag->is_bool() && !has_plus_minus) {
        jio_fprintf(defaultStream::error_stream(),
          "Missing +/- setting for VM option '%s'\n", argname);
      } else if (!found_flag->is_bool() && has_plus_minus) {
        jio_fprintf(defaultStream::error_stream(),
          "Unexpected +/- setting in VM option '%s'\n", argname);
      } else {
        jio_fprintf(defaultStream::error_stream(),
          "Improperly specified VM option '%s'\n", argname);
      }
    } else {
      jio_fprintf(defaultStream::error_stream(), "%s", locked_message_buf);
    }
  } else {
    jio_fprintf(defaultStream::error_stream(),
                "Unrecognized VM option '%s'\n", argname);
    Flag* fuzzy_matched = Flag::fuzzy_match((const char*)argname, arg_len, true);
    if (fuzzy_matched != NULL) {
      jio_fprintf(defaultStream::error_stream(),
                  "Did you mean '%s%s%s'?\n",
                  (fuzzy_matched->is_bool()) ? "(+/-)" : "",
                  fuzzy_matched->_name,
                  (fuzzy_matched->is_bool()) ? "" : "=<value>");
    }
  }

  // allow for commandline "commenting out" options like -XX:#+Verbose
  return arg[0] == '#';
}

bool Arguments::process_settings_file(const char* file_name, bool should_exist, jboolean ignore_unrecognized) {
  FILE* stream = fopen(file_name, "rb");
  if (stream == NULL) {
    if (should_exist) {
      jio_fprintf(defaultStream::error_stream(),
                  "Could not open settings file %s\n", file_name);
      return false;
    } else {
      return true;
    }
  }

  char token[1024];
  int  pos = 0;

  bool in_white_space = true;
  bool in_comment     = false;
  bool in_quote       = false;
  char quote_c        = 0;
  bool result         = true;

  int c = getc(stream);
  while(c != EOF && pos < (int)(sizeof(token)-1)) {
    if (in_white_space) {
      if (in_comment) {
        if (c == '\n') in_comment = false;
      } else {
        if (c == '#') in_comment = true;
        else if (!isspace(c)) {
          in_white_space = false;
          token[pos++] = c;
        }
      }
    } else {
      if (c == '\n' || (!in_quote && isspace(c))) {
        // token ends at newline, or at unquoted whitespace
        // this allows a way to include spaces in string-valued options
        token[pos] = '\0';
        logOption(token);
        result &= process_argument(token, ignore_unrecognized, Flag::CONFIG_FILE);
        build_jvm_flags(token);
        pos = 0;
        in_white_space = true;
        in_quote = false;
      } else if (!in_quote && (c == '\'' || c == '"')) {
        in_quote = true;
        quote_c = c;
      } else if (in_quote && (c == quote_c)) {
        in_quote = false;
      } else {
        token[pos++] = c;
      }
    }
    c = getc(stream);
  }
  if (pos > 0) {
    token[pos] = '\0';
    result &= process_argument(token, ignore_unrecognized, Flag::CONFIG_FILE);
    build_jvm_flags(token);
  }
  fclose(stream);
  return result;
}

//=============================================================================================================
// Parsing of properties (-D)

const char* Arguments::get_property(const char* key) {
  return PropertyList_get_value(system_properties(), key);
}

bool Arguments::add_property(const char* prop) {
  const char* eq = strchr(prop, '=');
  char* key;
  // ns must be static--its address may be stored in a SystemProperty object.
  const static char ns[1] = {0};
  char* value = (char *)ns;

  size_t key_len = (eq == NULL) ? strlen(prop) : (eq - prop);
  key = AllocateHeap(key_len + 1, mtInternal);
  strncpy(key, prop, key_len);
  key[key_len] = '\0';

  if (eq != NULL) {
    size_t value_len = strlen(prop) - key_len - 1;
    value = AllocateHeap(value_len + 1, mtInternal);
    strncpy(value, &prop[key_len + 1], value_len + 1);
  }

  if (strcmp(key, "java.compiler") == 0) {
    process_java_compiler_argument(value);
    FreeHeap(key);
    if (eq != NULL) {
      FreeHeap(value);
    }
    return true;
  } else if (strcmp(key, "sun.java.command") == 0) {
    _java_command = value;

    // Record value in Arguments, but let it get passed to Java.
  } else if (strcmp(key, "sun.java.launcher.is_altjvm") == 0 ||
             strcmp(key, "sun.java.launcher.pid") == 0) {
    // sun.java.launcher.is_altjvm and sun.java.launcher.pid property are
    // private and are processed in process_sun_java_launcher_properties();
    // the sun.java.launcher property is passed on to the java application
    FreeHeap(key);
    if (eq != NULL) {
      FreeHeap(value);
    }
    return true;
  } else if (strcmp(key, "java.vendor.url.bug") == 0) {
    // save it in _java_vendor_url_bug, so JVM fatal error handler can access
    // its value without going through the property list or making a Java call.
    _java_vendor_url_bug = value;
  } else if (strcmp(key, "sun.boot.library.path") == 0) {
    PropertyList_unique_add(&_system_properties, key, value, true);
    return true;
  }
  // Create new property and add at the end of the list
  PropertyList_unique_add(&_system_properties, key, value);
  return true;
}

//===========================================================================================================
// Setting int/mixed/comp mode flags

void Arguments::set_mode_flags(Mode mode) {
  // Set up default values for all flags.
  // If you add a flag to any of the branches below,
  // add a default value for it here.
  set_java_compiler(false);
  _mode                      = mode;

  // Ensure Agent_OnLoad has the correct initial values.
  // This may not be the final mode; mode may change later in onload phase.
  PropertyList_unique_add(&_system_properties, "java.vm.info",
                          (char*)VM_Version::vm_info_string(), false);

  UseInterpreter             = true;
  UseCompiler                = true;
  UseLoopCounter             = true;

  // Default values may be platform/compiler dependent -
  // use the saved values
  ClipInlining               = Arguments::_ClipInlining;
  AlwaysCompileLoopMethods   = Arguments::_AlwaysCompileLoopMethods;
  UseOnStackReplacement      = Arguments::_UseOnStackReplacement;
  BackgroundCompilation      = Arguments::_BackgroundCompilation;

  // Change from defaults based on mode
  switch (mode) {
  default:
    ShouldNotReachHere();
    break;
  case _int:
    UseCompiler              = false;
    UseLoopCounter           = false;
    AlwaysCompileLoopMethods = false;
    UseOnStackReplacement    = false;
    break;
  case _mixed:
    // same as default
    break;
  case _comp:
    UseInterpreter           = false;
    BackgroundCompilation    = false;
    ClipInlining             = false;
    // Be much more aggressive in tiered mode with -Xcomp and exercise C2 more.
    // We will first compile a level 3 version (C1 with full profiling), then do one invocation of it and
    // compile a level 4 (C2) and then continue executing it.
    if (TieredCompilation) {
      Tier3InvokeNotifyFreqLog = 0;
      Tier4InvocationThreshold = 0;
    }
    break;
  }
}

#if defined(COMPILER2) || defined(_LP64) || !INCLUDE_CDS
// Conflict: required to use shared spaces (-Xshare:on), but
// incompatible command line options were chosen.

static void no_shared_spaces(const char* message) {
  if (RequireSharedSpaces) {
    jio_fprintf(defaultStream::error_stream(),
      "Class data sharing is inconsistent with other specified options.\n");
    vm_exit_during_initialization("Unable to use shared archive.", message);
  } else {
    FLAG_SET_DEFAULT(UseSharedSpaces, false);
  }
}
#endif

void Arguments::set_tiered_flags() {
  // With tiered, set default policy to AdvancedThresholdPolicy, which is 3.
  if (FLAG_IS_DEFAULT(CompilationPolicyChoice)) {
    FLAG_SET_DEFAULT(CompilationPolicyChoice, 3);
  }
  if (CompilationPolicyChoice < 2) {
    vm_exit_during_initialization(
      "Incompatible compilation policy selected", NULL);
  }
  // Increase the code cache size - tiered compiles a lot more.
  if (FLAG_IS_DEFAULT(ReservedCodeCacheSize)) {
    FLAG_SET_ERGO(uintx, ReservedCodeCacheSize, ReservedCodeCacheSize * 5);
  }
  // Enable SegmentedCodeCache if TieredCompilation is enabled and ReservedCodeCacheSize >= 240M
  if (FLAG_IS_DEFAULT(SegmentedCodeCache) && ReservedCodeCacheSize >= 240*M) {
    FLAG_SET_ERGO(bool, SegmentedCodeCache, true);

<<<<<<< HEAD
    // Multiply sizes by 5 but fix NonNMethodCodeHeapSize (distribute among non-profiled and profiled code heap)
    if (FLAG_IS_DEFAULT(ProfiledCodeHeapSize)) {
      FLAG_SET_ERGO(uintx, ProfiledCodeHeapSize, ProfiledCodeHeapSize * 5 + NonNMethodCodeHeapSize * 2);
    }
    if (FLAG_IS_DEFAULT(NonProfiledCodeHeapSize)) {
      FLAG_SET_ERGO(uintx, NonProfiledCodeHeapSize, NonProfiledCodeHeapSize * 5 + NonNMethodCodeHeapSize * 2);
    }
    // Check consistency of code heap sizes
    if ((NonNMethodCodeHeapSize + NonProfiledCodeHeapSize + ProfiledCodeHeapSize) != ReservedCodeCacheSize) {
      jio_fprintf(defaultStream::error_stream(),
                  "Invalid code heap sizes: NonNMethodCodeHeapSize(%dK) + ProfiledCodeHeapSize(%dK) + NonProfiledCodeHeapSize(%dK) = %dK. Must be equal to ReservedCodeCacheSize = %uK.\n",
                  NonNMethodCodeHeapSize/K, ProfiledCodeHeapSize/K, NonProfiledCodeHeapSize/K,
                  (NonNMethodCodeHeapSize + ProfiledCodeHeapSize + NonProfiledCodeHeapSize)/K, ReservedCodeCacheSize/K);
      vm_exit(1);
=======
    if (FLAG_IS_DEFAULT(ReservedCodeCacheSize)) {
      // Multiply sizes by 5 but fix NonMethodCodeHeapSize (distribute among non-profiled and profiled code heap)
      if (FLAG_IS_DEFAULT(ProfiledCodeHeapSize)) {
        FLAG_SET_ERGO(uintx, ProfiledCodeHeapSize, ProfiledCodeHeapSize * 5 + NonMethodCodeHeapSize * 2);
      }
      if (FLAG_IS_DEFAULT(NonProfiledCodeHeapSize)) {
        FLAG_SET_ERGO(uintx, NonProfiledCodeHeapSize, NonProfiledCodeHeapSize * 5 + NonMethodCodeHeapSize * 2);
      }
      // Check consistency of code heap sizes
      if ((NonMethodCodeHeapSize + NonProfiledCodeHeapSize + ProfiledCodeHeapSize) != ReservedCodeCacheSize) {
        jio_fprintf(defaultStream::error_stream(),
                    "Invalid code heap sizes: NonMethodCodeHeapSize(%dK) + ProfiledCodeHeapSize(%dK) + NonProfiledCodeHeapSize(%dK) = %dK. Must be equal to ReservedCodeCacheSize = %uK.\n",
                    NonMethodCodeHeapSize/K, ProfiledCodeHeapSize/K, NonProfiledCodeHeapSize/K,
                    (NonMethodCodeHeapSize + ProfiledCodeHeapSize + NonProfiledCodeHeapSize)/K, ReservedCodeCacheSize/K);
        vm_exit(1);
      }
>>>>>>> c410cd3b
    }
  }
  if (!UseInterpreter) { // -Xcomp
    Tier3InvokeNotifyFreqLog = 0;
    Tier4InvocationThreshold = 0;
  }
}

/**
 * Returns the minimum number of compiler threads needed to run the JVM. The following
 * configurations are possible.
 *
 * 1) The JVM is build using an interpreter only. As a result, the minimum number of
 *    compiler threads is 0.
 * 2) The JVM is build using the compiler(s) and tiered compilation is disabled. As
 *    a result, either C1 or C2 is used, so the minimum number of compiler threads is 1.
 * 3) The JVM is build using the compiler(s) and tiered compilation is enabled. However,
 *    the option "TieredStopAtLevel < CompLevel_full_optimization". As a result, only
 *    C1 can be used, so the minimum number of compiler threads is 1.
 * 4) The JVM is build using the compilers and tiered compilation is enabled. The option
 *    'TieredStopAtLevel = CompLevel_full_optimization' (the default value). As a result,
 *    the minimum number of compiler threads is 2.
 */
int Arguments::get_min_number_of_compiler_threads() {
#if !defined(COMPILER1) && !defined(COMPILER2) && !defined(SHARK)
  return 0;   // case 1
#else
  if (!TieredCompilation || (TieredStopAtLevel < CompLevel_full_optimization)) {
    return 1; // case 2 or case 3
  }
  return 2;   // case 4 (tiered)
#endif
}

#if INCLUDE_ALL_GCS
static void disable_adaptive_size_policy(const char* collector_name) {
  if (UseAdaptiveSizePolicy) {
    if (FLAG_IS_CMDLINE(UseAdaptiveSizePolicy)) {
      warning("disabling UseAdaptiveSizePolicy; it is incompatible with %s.",
              collector_name);
    }
    FLAG_SET_DEFAULT(UseAdaptiveSizePolicy, false);
  }
}

void Arguments::set_parnew_gc_flags() {
  assert(!UseSerialGC && !UseParallelOldGC && !UseParallelGC && !UseG1GC,
         "control point invariant");
  assert(UseParNewGC, "Error");

  // Turn off AdaptiveSizePolicy for parnew until it is complete.
  disable_adaptive_size_policy("UseParNewGC");

  if (FLAG_IS_DEFAULT(ParallelGCThreads)) {
    FLAG_SET_DEFAULT(ParallelGCThreads, Abstract_VM_Version::parallel_worker_threads());
    assert(ParallelGCThreads > 0, "We should always have at least one thread by default");
  } else if (ParallelGCThreads == 0) {
    jio_fprintf(defaultStream::error_stream(),
        "The ParNew GC can not be combined with -XX:ParallelGCThreads=0\n");
    vm_exit(1);
  }

  // By default YoungPLABSize and OldPLABSize are set to 4096 and 1024 respectively,
  // these settings are default for Parallel Scavenger. For ParNew+Tenured configuration
  // we set them to 1024 and 1024.
  // See CR 6362902.
  if (FLAG_IS_DEFAULT(YoungPLABSize)) {
    FLAG_SET_DEFAULT(YoungPLABSize, (intx)1024);
  }
  if (FLAG_IS_DEFAULT(OldPLABSize)) {
    FLAG_SET_DEFAULT(OldPLABSize, (intx)1024);
  }

  // When using compressed oops, we use local overflow stacks,
  // rather than using a global overflow list chained through
  // the klass word of the object's pre-image.
  if (UseCompressedOops && !ParGCUseLocalOverflow) {
    if (!FLAG_IS_DEFAULT(ParGCUseLocalOverflow)) {
      warning("Forcing +ParGCUseLocalOverflow: needed if using compressed references");
    }
    FLAG_SET_DEFAULT(ParGCUseLocalOverflow, true);
  }
  assert(ParGCUseLocalOverflow || !UseCompressedOops, "Error");
}

// Adjust some sizes to suit CMS and/or ParNew needs; these work well on
// sparc/solaris for certain applications, but would gain from
// further optimization and tuning efforts, and would almost
// certainly gain from analysis of platform and environment.
void Arguments::set_cms_and_parnew_gc_flags() {
  assert(!UseSerialGC && !UseParallelOldGC && !UseParallelGC, "Error");
  assert(UseConcMarkSweepGC, "CMS is expected to be on here");

  // If we are using CMS, we prefer to UseParNewGC,
  // unless explicitly forbidden.
  if (FLAG_IS_DEFAULT(UseParNewGC)) {
    FLAG_SET_ERGO(bool, UseParNewGC, true);
  }

  // Turn off AdaptiveSizePolicy by default for cms until it is complete.
  disable_adaptive_size_policy("UseConcMarkSweepGC");

  // In either case, adjust ParallelGCThreads and/or UseParNewGC
  // as needed.
  if (UseParNewGC) {
    set_parnew_gc_flags();
  }

  size_t max_heap = align_size_down(MaxHeapSize,
                                    CardTableRS::ct_max_alignment_constraint());

  // Now make adjustments for CMS
  intx   tenuring_default = (intx)6;
  size_t young_gen_per_worker = CMSYoungGenPerWorker;

  // Preferred young gen size for "short" pauses:
  // upper bound depends on # of threads and NewRatio.
  const uintx parallel_gc_threads =
    (ParallelGCThreads == 0 ? 1 : ParallelGCThreads);
  const size_t preferred_max_new_size_unaligned =
    MIN2(max_heap/(NewRatio+1), ScaleForWordSize(young_gen_per_worker * parallel_gc_threads));
  size_t preferred_max_new_size =
    align_size_up(preferred_max_new_size_unaligned, os::vm_page_size());

  // Unless explicitly requested otherwise, size young gen
  // for "short" pauses ~ CMSYoungGenPerWorker*ParallelGCThreads

  // If either MaxNewSize or NewRatio is set on the command line,
  // assume the user is trying to set the size of the young gen.
  if (FLAG_IS_DEFAULT(MaxNewSize) && FLAG_IS_DEFAULT(NewRatio)) {

    // Set MaxNewSize to our calculated preferred_max_new_size unless
    // NewSize was set on the command line and it is larger than
    // preferred_max_new_size.
    if (!FLAG_IS_DEFAULT(NewSize)) {   // NewSize explicitly set at command-line
      FLAG_SET_ERGO(uintx, MaxNewSize, MAX2(NewSize, preferred_max_new_size));
    } else {
      FLAG_SET_ERGO(uintx, MaxNewSize, preferred_max_new_size);
    }
    if (PrintGCDetails && Verbose) {
      // Too early to use gclog_or_tty
      tty->print_cr("CMS ergo set MaxNewSize: " SIZE_FORMAT, MaxNewSize);
    }

    // Code along this path potentially sets NewSize and OldSize
    if (PrintGCDetails && Verbose) {
      // Too early to use gclog_or_tty
      tty->print_cr("CMS set min_heap_size: " SIZE_FORMAT
           " initial_heap_size:  " SIZE_FORMAT
           " max_heap: " SIZE_FORMAT,
           min_heap_size(), InitialHeapSize, max_heap);
    }
    size_t min_new = preferred_max_new_size;
    if (FLAG_IS_CMDLINE(NewSize)) {
      min_new = NewSize;
    }
    if (max_heap > min_new && min_heap_size() > min_new) {
      // Unless explicitly requested otherwise, make young gen
      // at least min_new, and at most preferred_max_new_size.
      if (FLAG_IS_DEFAULT(NewSize)) {
        FLAG_SET_ERGO(uintx, NewSize, MAX2(NewSize, min_new));
        FLAG_SET_ERGO(uintx, NewSize, MIN2(preferred_max_new_size, NewSize));
        if (PrintGCDetails && Verbose) {
          // Too early to use gclog_or_tty
          tty->print_cr("CMS ergo set NewSize: " SIZE_FORMAT, NewSize);
        }
      }
      // Unless explicitly requested otherwise, size old gen
      // so it's NewRatio x of NewSize.
      if (FLAG_IS_DEFAULT(OldSize)) {
        if (max_heap > NewSize) {
          FLAG_SET_ERGO(uintx, OldSize, MIN2(NewRatio*NewSize, max_heap - NewSize));
          if (PrintGCDetails && Verbose) {
            // Too early to use gclog_or_tty
            tty->print_cr("CMS ergo set OldSize: " SIZE_FORMAT, OldSize);
          }
        }
      }
    }
  }
  // Unless explicitly requested otherwise, definitely
  // promote all objects surviving "tenuring_default" scavenges.
  if (FLAG_IS_DEFAULT(MaxTenuringThreshold) &&
      FLAG_IS_DEFAULT(SurvivorRatio)) {
    FLAG_SET_ERGO(uintx, MaxTenuringThreshold, tenuring_default);
  }
  // If we decided above (or user explicitly requested)
  // `promote all' (via MaxTenuringThreshold := 0),
  // prefer minuscule survivor spaces so as not to waste
  // space for (non-existent) survivors
  if (FLAG_IS_DEFAULT(SurvivorRatio) && MaxTenuringThreshold == 0) {
    FLAG_SET_ERGO(uintx, SurvivorRatio, MAX2((uintx)1024, SurvivorRatio));
  }
  // If OldPLABSize is set and CMSParPromoteBlocksToClaim is not,
  // set CMSParPromoteBlocksToClaim equal to OldPLABSize.
  // This is done in order to make ParNew+CMS configuration to work
  // with YoungPLABSize and OldPLABSize options.
  // See CR 6362902.
  if (!FLAG_IS_DEFAULT(OldPLABSize)) {
    if (FLAG_IS_DEFAULT(CMSParPromoteBlocksToClaim)) {
      // OldPLABSize is not the default value but CMSParPromoteBlocksToClaim
      // is.  In this situation let CMSParPromoteBlocksToClaim follow
      // the value (either from the command line or ergonomics) of
      // OldPLABSize.  Following OldPLABSize is an ergonomics decision.
      FLAG_SET_ERGO(uintx, CMSParPromoteBlocksToClaim, OldPLABSize);
    } else {
      // OldPLABSize and CMSParPromoteBlocksToClaim are both set.
      // CMSParPromoteBlocksToClaim is a collector-specific flag, so
      // we'll let it to take precedence.
      jio_fprintf(defaultStream::error_stream(),
                  "Both OldPLABSize and CMSParPromoteBlocksToClaim"
                  " options are specified for the CMS collector."
                  " CMSParPromoteBlocksToClaim will take precedence.\n");
    }
  }
  if (!FLAG_IS_DEFAULT(ResizeOldPLAB) && !ResizeOldPLAB) {
    // OldPLAB sizing manually turned off: Use a larger default setting,
    // unless it was manually specified. This is because a too-low value
    // will slow down scavenges.
    if (FLAG_IS_DEFAULT(CMSParPromoteBlocksToClaim)) {
      FLAG_SET_ERGO(uintx, CMSParPromoteBlocksToClaim, 50); // default value before 6631166
    }
  }
  // Overwrite OldPLABSize which is the variable we will internally use everywhere.
  FLAG_SET_ERGO(uintx, OldPLABSize, CMSParPromoteBlocksToClaim);
  // If either of the static initialization defaults have changed, note this
  // modification.
  if (!FLAG_IS_DEFAULT(CMSParPromoteBlocksToClaim) || !FLAG_IS_DEFAULT(OldPLABWeight)) {
    CFLS_LAB::modify_initialization(OldPLABSize, OldPLABWeight);
  }
  if (PrintGCDetails && Verbose) {
    tty->print_cr("MarkStackSize: %uk  MarkStackSizeMax: %uk",
      (unsigned int) (MarkStackSize / K), (uint) (MarkStackSizeMax / K));
    tty->print_cr("ConcGCThreads: %u", (uint) ConcGCThreads);
  }
}
#endif // INCLUDE_ALL_GCS

void set_object_alignment() {
  // Object alignment.
  assert(is_power_of_2(ObjectAlignmentInBytes), "ObjectAlignmentInBytes must be power of 2");
  MinObjAlignmentInBytes     = ObjectAlignmentInBytes;
  assert(MinObjAlignmentInBytes >= HeapWordsPerLong * HeapWordSize, "ObjectAlignmentInBytes value is too small");
  MinObjAlignment            = MinObjAlignmentInBytes / HeapWordSize;
  assert(MinObjAlignmentInBytes == MinObjAlignment * HeapWordSize, "ObjectAlignmentInBytes value is incorrect");
  MinObjAlignmentInBytesMask = MinObjAlignmentInBytes - 1;

  LogMinObjAlignmentInBytes  = exact_log2(ObjectAlignmentInBytes);
  LogMinObjAlignment         = LogMinObjAlignmentInBytes - LogHeapWordSize;

  // Oop encoding heap max
  OopEncodingHeapMax = (uint64_t(max_juint) + 1) << LogMinObjAlignmentInBytes;

#if INCLUDE_ALL_GCS
  // Set CMS global values
  CompactibleFreeListSpace::set_cms_values();
#endif // INCLUDE_ALL_GCS
}

bool verify_object_alignment() {
  // Object alignment.
  if (!is_power_of_2(ObjectAlignmentInBytes)) {
    jio_fprintf(defaultStream::error_stream(),
                "error: ObjectAlignmentInBytes=%d must be power of 2\n",
                (int)ObjectAlignmentInBytes);
    return false;
  }
  if ((int)ObjectAlignmentInBytes < BytesPerLong) {
    jio_fprintf(defaultStream::error_stream(),
                "error: ObjectAlignmentInBytes=%d must be greater or equal %d\n",
                (int)ObjectAlignmentInBytes, BytesPerLong);
    return false;
  }
  // It does not make sense to have big object alignment
  // since a space lost due to alignment will be greater
  // then a saved space from compressed oops.
  if ((int)ObjectAlignmentInBytes > 256) {
    jio_fprintf(defaultStream::error_stream(),
                "error: ObjectAlignmentInBytes=%d must not be greater than 256\n",
                (int)ObjectAlignmentInBytes);
    return false;
  }
  // In case page size is very small.
  if ((int)ObjectAlignmentInBytes >= os::vm_page_size()) {
    jio_fprintf(defaultStream::error_stream(),
                "error: ObjectAlignmentInBytes=%d must be less than page size %d\n",
                (int)ObjectAlignmentInBytes, os::vm_page_size());
    return false;
  }
  if(SurvivorAlignmentInBytes == 0) {
    SurvivorAlignmentInBytes = ObjectAlignmentInBytes;
  } else {
    if (!is_power_of_2(SurvivorAlignmentInBytes)) {
      jio_fprintf(defaultStream::error_stream(),
            "error: SurvivorAlignmentInBytes=%d must be power of 2\n",
            (int)SurvivorAlignmentInBytes);
      return false;
    }
    if (SurvivorAlignmentInBytes < ObjectAlignmentInBytes) {
      jio_fprintf(defaultStream::error_stream(),
          "error: SurvivorAlignmentInBytes=%d must be greater than ObjectAlignmentInBytes=%d \n",
          (int)SurvivorAlignmentInBytes, (int)ObjectAlignmentInBytes);
      return false;
    }
  }
  return true;
}

size_t Arguments::max_heap_for_compressed_oops() {
  // Avoid sign flip.
  assert(OopEncodingHeapMax > (uint64_t)os::vm_page_size(), "Unusual page size");
  // We need to fit both the NULL page and the heap into the memory budget, while
  // keeping alignment constraints of the heap. To guarantee the latter, as the
  // NULL page is located before the heap, we pad the NULL page to the conservative
  // maximum alignment that the GC may ever impose upon the heap.
  size_t displacement_due_to_null_page = align_size_up_(os::vm_page_size(),
                                                        _conservative_max_heap_alignment);

  LP64_ONLY(return OopEncodingHeapMax - displacement_due_to_null_page);
  NOT_LP64(ShouldNotReachHere(); return 0);
}

bool Arguments::should_auto_select_low_pause_collector() {
  if (UseAutoGCSelectPolicy &&
      !FLAG_IS_DEFAULT(MaxGCPauseMillis) &&
      (MaxGCPauseMillis <= AutoGCSelectPauseMillis)) {
    if (PrintGCDetails) {
      // Cannot use gclog_or_tty yet.
      tty->print_cr("Automatic selection of the low pause collector"
       " based on pause goal of %d (ms)", (int) MaxGCPauseMillis);
    }
    return true;
  }
  return false;
}

void Arguments::set_use_compressed_oops() {
#ifndef ZERO
#ifdef _LP64
  // MaxHeapSize is not set up properly at this point, but
  // the only value that can override MaxHeapSize if we are
  // to use UseCompressedOops is InitialHeapSize.
  size_t max_heap_size = MAX2(MaxHeapSize, InitialHeapSize);

  if (max_heap_size <= max_heap_for_compressed_oops()) {
#if !defined(COMPILER1) || defined(TIERED)
    if (FLAG_IS_DEFAULT(UseCompressedOops)) {
      FLAG_SET_ERGO(bool, UseCompressedOops, true);
    }
#endif
#ifdef _WIN64
    if (UseLargePages && UseCompressedOops) {
      // Cannot allocate guard pages for implicit checks in indexed addressing
      // mode, when large pages are specified on windows.
      // This flag could be switched ON if narrow oop base address is set to 0,
      // see code in Universe::initialize_heap().
      Universe::set_narrow_oop_use_implicit_null_checks(false);
    }
#endif //  _WIN64
  } else {
    if (UseCompressedOops && !FLAG_IS_DEFAULT(UseCompressedOops)) {
      warning("Max heap size too large for Compressed Oops");
      FLAG_SET_DEFAULT(UseCompressedOops, false);
      FLAG_SET_DEFAULT(UseCompressedClassPointers, false);
    }
  }
#endif // _LP64
#endif // ZERO
}


// NOTE: set_use_compressed_klass_ptrs() must be called after calling
// set_use_compressed_oops().
void Arguments::set_use_compressed_klass_ptrs() {
#ifndef ZERO
#ifdef _LP64
  // UseCompressedOops must be on for UseCompressedClassPointers to be on.
  if (!UseCompressedOops) {
    if (UseCompressedClassPointers) {
      warning("UseCompressedClassPointers requires UseCompressedOops");
    }
    FLAG_SET_DEFAULT(UseCompressedClassPointers, false);
  } else {
    // Turn on UseCompressedClassPointers too
    if (FLAG_IS_DEFAULT(UseCompressedClassPointers)) {
      FLAG_SET_ERGO(bool, UseCompressedClassPointers, true);
    }
    // Check the CompressedClassSpaceSize to make sure we use compressed klass ptrs.
    if (UseCompressedClassPointers) {
      if (CompressedClassSpaceSize > KlassEncodingMetaspaceMax) {
        warning("CompressedClassSpaceSize is too large for UseCompressedClassPointers");
        FLAG_SET_DEFAULT(UseCompressedClassPointers, false);
      }
    }
  }
#endif // _LP64
#endif // !ZERO
}

void Arguments::set_conservative_max_heap_alignment() {
  // The conservative maximum required alignment for the heap is the maximum of
  // the alignments imposed by several sources: any requirements from the heap
  // itself, the collector policy and the maximum page size we may run the VM
  // with.
  size_t heap_alignment = GenCollectedHeap::conservative_max_heap_alignment();
#if INCLUDE_ALL_GCS
  if (UseParallelGC) {
    heap_alignment = ParallelScavengeHeap::conservative_max_heap_alignment();
  } else if (UseG1GC) {
    heap_alignment = G1CollectedHeap::conservative_max_heap_alignment();
  }
#endif // INCLUDE_ALL_GCS
  _conservative_max_heap_alignment = MAX4(heap_alignment,
                                          (size_t)os::vm_allocation_granularity(),
                                          os::max_page_size(),
                                          CollectorPolicy::compute_heap_alignment());
}

void Arguments::select_gc_ergonomically() {
  if (os::is_server_class_machine()) {
    if (should_auto_select_low_pause_collector()) {
      FLAG_SET_ERGO(bool, UseConcMarkSweepGC, true);
    } else {
      FLAG_SET_ERGO(bool, UseParallelGC, true);
    }
  }
}

void Arguments::select_gc() {
  if (!gc_selected()) {
    ArgumentsExt::select_gc_ergonomically();
  }
}

void Arguments::set_ergonomics_flags() {
  select_gc();

#ifdef COMPILER2
  // Shared spaces work fine with other GCs but causes bytecode rewriting
  // to be disabled, which hurts interpreter performance and decreases
  // server performance.  When -server is specified, keep the default off
  // unless it is asked for.  Future work: either add bytecode rewriting
  // at link time, or rewrite bytecodes in non-shared methods.
  if (!DumpSharedSpaces && !RequireSharedSpaces &&
      (FLAG_IS_DEFAULT(UseSharedSpaces) || !UseSharedSpaces)) {
    no_shared_spaces("COMPILER2 default: -Xshare:auto | off, have to manually setup to on.");
  }
#endif

  set_conservative_max_heap_alignment();

#ifndef ZERO
#ifdef _LP64
  set_use_compressed_oops();

  // set_use_compressed_klass_ptrs() must be called after calling
  // set_use_compressed_oops().
  set_use_compressed_klass_ptrs();

  // Also checks that certain machines are slower with compressed oops
  // in vm_version initialization code.
#endif // _LP64
#endif // !ZERO
}

void Arguments::set_parallel_gc_flags() {
  assert(UseParallelGC || UseParallelOldGC, "Error");
  // Enable ParallelOld unless it was explicitly disabled (cmd line or rc file).
  if (FLAG_IS_DEFAULT(UseParallelOldGC)) {
    FLAG_SET_DEFAULT(UseParallelOldGC, true);
  }
  FLAG_SET_DEFAULT(UseParallelGC, true);

  // If no heap maximum was requested explicitly, use some reasonable fraction
  // of the physical memory, up to a maximum of 1GB.
  FLAG_SET_DEFAULT(ParallelGCThreads,
                   Abstract_VM_Version::parallel_worker_threads());
  if (ParallelGCThreads == 0) {
    jio_fprintf(defaultStream::error_stream(),
        "The Parallel GC can not be combined with -XX:ParallelGCThreads=0\n");
    vm_exit(1);
  }

  if (UseAdaptiveSizePolicy) {
    // We don't want to limit adaptive heap sizing's freedom to adjust the heap
    // unless the user actually sets these flags.
    if (FLAG_IS_DEFAULT(MinHeapFreeRatio)) {
      FLAG_SET_DEFAULT(MinHeapFreeRatio, 0);
      _min_heap_free_ratio = MinHeapFreeRatio;
    }
    if (FLAG_IS_DEFAULT(MaxHeapFreeRatio)) {
      FLAG_SET_DEFAULT(MaxHeapFreeRatio, 100);
      _max_heap_free_ratio = MaxHeapFreeRatio;
    }
  }

  // If InitialSurvivorRatio or MinSurvivorRatio were not specified, but the
  // SurvivorRatio has been set, reset their default values to SurvivorRatio +
  // 2.  By doing this we make SurvivorRatio also work for Parallel Scavenger.
  // See CR 6362902 for details.
  if (!FLAG_IS_DEFAULT(SurvivorRatio)) {
    if (FLAG_IS_DEFAULT(InitialSurvivorRatio)) {
       FLAG_SET_DEFAULT(InitialSurvivorRatio, SurvivorRatio + 2);
    }
    if (FLAG_IS_DEFAULT(MinSurvivorRatio)) {
      FLAG_SET_DEFAULT(MinSurvivorRatio, SurvivorRatio + 2);
    }
  }

  if (UseParallelOldGC) {
    // Par compact uses lower default values since they are treated as
    // minimums.  These are different defaults because of the different
    // interpretation and are not ergonomically set.
    if (FLAG_IS_DEFAULT(MarkSweepDeadRatio)) {
      FLAG_SET_DEFAULT(MarkSweepDeadRatio, 1);
    }
  }
}

void Arguments::set_g1_gc_flags() {
  assert(UseG1GC, "Error");
#ifdef COMPILER1
  FastTLABRefill = false;
#endif
  FLAG_SET_DEFAULT(ParallelGCThreads,
                     Abstract_VM_Version::parallel_worker_threads());
  if (ParallelGCThreads == 0) {
    FLAG_SET_DEFAULT(ParallelGCThreads,
                     Abstract_VM_Version::parallel_worker_threads());
  }

  // MarkStackSize will be set (if it hasn't been set by the user)
  // when concurrent marking is initialized.
  // Its value will be based upon the number of parallel marking threads.
  // But we do set the maximum mark stack size here.
  if (FLAG_IS_DEFAULT(MarkStackSizeMax)) {
    FLAG_SET_DEFAULT(MarkStackSizeMax, 128 * TASKQUEUE_SIZE);
  }

  if (FLAG_IS_DEFAULT(GCTimeRatio) || GCTimeRatio == 0) {
    // In G1, we want the default GC overhead goal to be higher than
    // say in PS. So we set it here to 10%. Otherwise the heap might
    // be expanded more aggressively than we would like it to. In
    // fact, even 10% seems to not be high enough in some cases
    // (especially small GC stress tests that the main thing they do
    // is allocation). We might consider increase it further.
    FLAG_SET_DEFAULT(GCTimeRatio, 9);
  }

  if (PrintGCDetails && Verbose) {
    tty->print_cr("MarkStackSize: %uk  MarkStackSizeMax: %uk",
      (unsigned int) (MarkStackSize / K), (uint) (MarkStackSizeMax / K));
    tty->print_cr("ConcGCThreads: %u", (uint) ConcGCThreads);
  }
}

#if !INCLUDE_ALL_GCS
#ifdef ASSERT
static bool verify_serial_gc_flags() {
  return (UseSerialGC &&
        !(UseParNewGC || (UseConcMarkSweepGC || CMSIncrementalMode) || UseG1GC ||
          UseParallelGC || UseParallelOldGC));
}
#endif // ASSERT
#endif // INCLUDE_ALL_GCS

void Arguments::set_gc_specific_flags() {
#if INCLUDE_ALL_GCS
  // Set per-collector flags
  if (UseParallelGC || UseParallelOldGC) {
    set_parallel_gc_flags();
  } else if (UseConcMarkSweepGC) { // Should be done before ParNew check below
    set_cms_and_parnew_gc_flags();
  } else if (UseParNewGC) {  // Skipped if CMS is set above
    set_parnew_gc_flags();
  } else if (UseG1GC) {
    set_g1_gc_flags();
  }
  check_deprecated_gcs();
  check_deprecated_gc_flags();
  if (AssumeMP && !UseSerialGC) {
    if (FLAG_IS_DEFAULT(ParallelGCThreads) && ParallelGCThreads == 1) {
      warning("If the number of processors is expected to increase from one, then"
              " you should configure the number of parallel GC threads appropriately"
              " using -XX:ParallelGCThreads=N");
    }
  }
  if (MinHeapFreeRatio == 100) {
    // Keeping the heap 100% free is hard ;-) so limit it to 99%.
    FLAG_SET_ERGO(uintx, MinHeapFreeRatio, 99);
  }
#else // INCLUDE_ALL_GCS
  assert(verify_serial_gc_flags(), "SerialGC unset");
#endif // INCLUDE_ALL_GCS
}

julong Arguments::limit_by_allocatable_memory(julong limit) {
  julong max_allocatable;
  julong result = limit;
  if (os::has_allocatable_memory_limit(&max_allocatable)) {
    result = MIN2(result, max_allocatable / MaxVirtMemFraction);
  }
  return result;
}

// Use static initialization to get the default before parsing
static const uintx DefaultHeapBaseMinAddress = HeapBaseMinAddress;

void Arguments::set_heap_size() {
  if (!FLAG_IS_DEFAULT(DefaultMaxRAMFraction)) {
    // Deprecated flag
    FLAG_SET_CMDLINE(uintx, MaxRAMFraction, DefaultMaxRAMFraction);
  }

  const julong phys_mem =
    FLAG_IS_DEFAULT(MaxRAM) ? MIN2(os::physical_memory(), (julong)MaxRAM)
                            : (julong)MaxRAM;

  // If the maximum heap size has not been set with -Xmx,
  // then set it as fraction of the size of physical memory,
  // respecting the maximum and minimum sizes of the heap.
  if (FLAG_IS_DEFAULT(MaxHeapSize)) {
    julong reasonable_max = phys_mem / MaxRAMFraction;

    if (phys_mem <= MaxHeapSize * MinRAMFraction) {
      // Small physical memory, so use a minimum fraction of it for the heap
      reasonable_max = phys_mem / MinRAMFraction;
    } else {
      // Not-small physical memory, so require a heap at least
      // as large as MaxHeapSize
      reasonable_max = MAX2(reasonable_max, (julong)MaxHeapSize);
    }
    if (!FLAG_IS_DEFAULT(ErgoHeapSizeLimit) && ErgoHeapSizeLimit != 0) {
      // Limit the heap size to ErgoHeapSizeLimit
      reasonable_max = MIN2(reasonable_max, (julong)ErgoHeapSizeLimit);
    }
    if (UseCompressedOops) {
      // Limit the heap size to the maximum possible when using compressed oops
      julong max_coop_heap = (julong)max_heap_for_compressed_oops();

      // HeapBaseMinAddress can be greater than default but not less than.
      if (!FLAG_IS_DEFAULT(HeapBaseMinAddress)) {
        if (HeapBaseMinAddress < DefaultHeapBaseMinAddress) {
          // matches compressed oops printing flags
          if (PrintCompressedOopsMode || (PrintMiscellaneous && Verbose)) {
            jio_fprintf(defaultStream::error_stream(),
                        "HeapBaseMinAddress must be at least " UINTX_FORMAT
                        " (" UINTX_FORMAT "G) which is greater than value given "
                        UINTX_FORMAT "\n",
                        DefaultHeapBaseMinAddress,
                        DefaultHeapBaseMinAddress/G,
                        HeapBaseMinAddress);
          }
          FLAG_SET_ERGO(uintx, HeapBaseMinAddress, DefaultHeapBaseMinAddress);
        }
      }

      if (HeapBaseMinAddress + MaxHeapSize < max_coop_heap) {
        // Heap should be above HeapBaseMinAddress to get zero based compressed oops
        // but it should be not less than default MaxHeapSize.
        max_coop_heap -= HeapBaseMinAddress;
      }
      reasonable_max = MIN2(reasonable_max, max_coop_heap);
    }
    reasonable_max = limit_by_allocatable_memory(reasonable_max);

    if (!FLAG_IS_DEFAULT(InitialHeapSize)) {
      // An initial heap size was specified on the command line,
      // so be sure that the maximum size is consistent.  Done
      // after call to limit_by_allocatable_memory because that
      // method might reduce the allocation size.
      reasonable_max = MAX2(reasonable_max, (julong)InitialHeapSize);
    }

    if (PrintGCDetails && Verbose) {
      // Cannot use gclog_or_tty yet.
      tty->print_cr("  Maximum heap size " SIZE_FORMAT, (size_t) reasonable_max);
    }
    FLAG_SET_ERGO(uintx, MaxHeapSize, (uintx)reasonable_max);
  }

  // If the minimum or initial heap_size have not been set or requested to be set
  // ergonomically, set them accordingly.
  if (InitialHeapSize == 0 || min_heap_size() == 0) {
    julong reasonable_minimum = (julong)(OldSize + NewSize);

    reasonable_minimum = MIN2(reasonable_minimum, (julong)MaxHeapSize);

    reasonable_minimum = limit_by_allocatable_memory(reasonable_minimum);

    if (InitialHeapSize == 0) {
      julong reasonable_initial = phys_mem / InitialRAMFraction;

      reasonable_initial = MAX3(reasonable_initial, reasonable_minimum, (julong)min_heap_size());
      reasonable_initial = MIN2(reasonable_initial, (julong)MaxHeapSize);

      reasonable_initial = limit_by_allocatable_memory(reasonable_initial);

      if (PrintGCDetails && Verbose) {
        // Cannot use gclog_or_tty yet.
        tty->print_cr("  Initial heap size " SIZE_FORMAT, (uintx)reasonable_initial);
      }
      FLAG_SET_ERGO(uintx, InitialHeapSize, (uintx)reasonable_initial);
    }
    // If the minimum heap size has not been set (via -Xms),
    // synchronize with InitialHeapSize to avoid errors with the default value.
    if (min_heap_size() == 0) {
      set_min_heap_size(MIN2((uintx)reasonable_minimum, InitialHeapSize));
      if (PrintGCDetails && Verbose) {
        // Cannot use gclog_or_tty yet.
        tty->print_cr("  Minimum heap size " SIZE_FORMAT, min_heap_size());
      }
    }
  }
}

// This must be called after ergonomics because we want bytecode rewriting
// if the server compiler is used, or if UseSharedSpaces is disabled.
void Arguments::set_bytecode_flags() {
  // Better not attempt to store into a read-only space.
  if (UseSharedSpaces) {
    FLAG_SET_DEFAULT(RewriteBytecodes, false);
    FLAG_SET_DEFAULT(RewriteFrequentPairs, false);
  }

  if (!RewriteBytecodes) {
    FLAG_SET_DEFAULT(RewriteFrequentPairs, false);
  }
}

// Aggressive optimization flags  -XX:+AggressiveOpts
void Arguments::set_aggressive_opts_flags() {
#ifdef COMPILER2
  if (AggressiveUnboxing) {
    if (FLAG_IS_DEFAULT(EliminateAutoBox)) {
      FLAG_SET_DEFAULT(EliminateAutoBox, true);
    } else if (!EliminateAutoBox) {
      // warning("AggressiveUnboxing is disabled because EliminateAutoBox is disabled");
      AggressiveUnboxing = false;
    }
    if (FLAG_IS_DEFAULT(DoEscapeAnalysis)) {
      FLAG_SET_DEFAULT(DoEscapeAnalysis, true);
    } else if (!DoEscapeAnalysis) {
      // warning("AggressiveUnboxing is disabled because DoEscapeAnalysis is disabled");
      AggressiveUnboxing = false;
    }
  }
  if (AggressiveOpts || !FLAG_IS_DEFAULT(AutoBoxCacheMax)) {
    if (FLAG_IS_DEFAULT(EliminateAutoBox)) {
      FLAG_SET_DEFAULT(EliminateAutoBox, true);
    }
    if (FLAG_IS_DEFAULT(AutoBoxCacheMax)) {
      FLAG_SET_DEFAULT(AutoBoxCacheMax, 20000);
    }

    // Feed the cache size setting into the JDK
    char buffer[1024];
    sprintf(buffer, "java.lang.Integer.IntegerCache.high=" INTX_FORMAT, AutoBoxCacheMax);
    add_property(buffer);
  }
  if (AggressiveOpts && FLAG_IS_DEFAULT(BiasedLockingStartupDelay)) {
    FLAG_SET_DEFAULT(BiasedLockingStartupDelay, 500);
  }
#endif

  if (AggressiveOpts) {
// Sample flag setting code
//    if (FLAG_IS_DEFAULT(EliminateZeroing)) {
//      FLAG_SET_DEFAULT(EliminateZeroing, true);
//    }
  }
}

//===========================================================================================================
// Parsing of java.compiler property

void Arguments::process_java_compiler_argument(char* arg) {
  // For backwards compatibility, Djava.compiler=NONE or ""
  // causes us to switch to -Xint mode UNLESS -Xdebug
  // is also specified.
  if (strlen(arg) == 0 || strcasecmp(arg, "NONE") == 0) {
    set_java_compiler(true);    // "-Djava.compiler[=...]" most recently seen.
  }
}

void Arguments::process_java_launcher_argument(const char* launcher, void* extra_info) {
  _sun_java_launcher = os::strdup_check_oom(launcher);
}

bool Arguments::created_by_java_launcher() {
  assert(_sun_java_launcher != NULL, "property must have value");
  return strcmp(DEFAULT_JAVA_LAUNCHER, _sun_java_launcher) != 0;
}

bool Arguments::sun_java_launcher_is_altjvm() {
  return _sun_java_launcher_is_altjvm;
}

//===========================================================================================================
// Parsing of main arguments

bool Arguments::verify_interval(uintx val, uintx min,
                                uintx max, const char* name) {
  // Returns true iff value is in the inclusive interval [min..max]
  // false, otherwise.
  if (val >= min && val <= max) {
    return true;
  }
  jio_fprintf(defaultStream::error_stream(),
              "%s of " UINTX_FORMAT " is invalid; must be between " UINTX_FORMAT
              " and " UINTX_FORMAT "\n",
              name, val, min, max);
  return false;
}

bool Arguments::verify_min_value(intx val, intx min, const char* name) {
  // Returns true if given value is at least specified min threshold
  // false, otherwise.
  if (val >= min ) {
      return true;
  }
  jio_fprintf(defaultStream::error_stream(),
              "%s of " INTX_FORMAT " is invalid; must be at least " INTX_FORMAT "\n",
              name, val, min);
  return false;
}

bool Arguments::verify_percentage(uintx value, const char* name) {
  if (is_percentage(value)) {
    return true;
  }
  jio_fprintf(defaultStream::error_stream(),
              "%s of " UINTX_FORMAT " is invalid; must be between 0 and 100\n",
              name, value);
  return false;
}

// check if do gclog rotation
// +UseGCLogFileRotation is a must,
// no gc log rotation when log file not supplied or
// NumberOfGCLogFiles is 0
void check_gclog_consistency() {
  if (UseGCLogFileRotation) {
    if ((Arguments::gc_log_filename() == NULL) || (NumberOfGCLogFiles == 0)) {
      jio_fprintf(defaultStream::output_stream(),
                  "To enable GC log rotation, use -Xloggc:<filename> -XX:+UseGCLogFileRotation -XX:NumberOfGCLogFiles=<num_of_files>\n"
                  "where num_of_file > 0\n"
                  "GC log rotation is turned off\n");
      UseGCLogFileRotation = false;
    }
  }

  if (UseGCLogFileRotation && (GCLogFileSize != 0) && (GCLogFileSize < 8*K)) {
    FLAG_SET_CMDLINE(uintx, GCLogFileSize, 8*K);
    jio_fprintf(defaultStream::output_stream(),
                "GCLogFileSize changed to minimum 8K\n");
  }
}

// This function is called for -Xloggc:<filename>, it can be used
// to check if a given file name(or string) conforms to the following
// specification:
// A valid string only contains "[A-Z][a-z][0-9].-_%[p|t]"
// %p and %t only allowed once. We only limit usage of filename not path
bool is_filename_valid(const char *file_name) {
  const char* p = file_name;
  char file_sep = os::file_separator()[0];
  const char* cp;
  // skip prefix path
  for (cp = file_name; *cp != '\0'; cp++) {
    if (*cp == '/' || *cp == file_sep) {
      p = cp + 1;
    }
  }

  int count_p = 0;
  int count_t = 0;
  while (*p != '\0') {
    if ((*p >= '0' && *p <= '9') ||
        (*p >= 'A' && *p <= 'Z') ||
        (*p >= 'a' && *p <= 'z') ||
         *p == '-'               ||
         *p == '_'               ||
         *p == '.') {
       p++;
       continue;
    }
    if (*p == '%') {
      if(*(p + 1) == 'p') {
        p += 2;
        count_p ++;
        continue;
      }
      if (*(p + 1) == 't') {
        p += 2;
        count_t ++;
        continue;
      }
    }
    return false;
  }
  return count_p < 2 && count_t < 2;
}

bool Arguments::verify_MinHeapFreeRatio(FormatBuffer<80>& err_msg, uintx min_heap_free_ratio) {
  if (!is_percentage(min_heap_free_ratio)) {
    err_msg.print("MinHeapFreeRatio must have a value between 0 and 100");
    return false;
  }
  if (min_heap_free_ratio > MaxHeapFreeRatio) {
    err_msg.print("MinHeapFreeRatio (" UINTX_FORMAT ") must be less than or "
                  "equal to MaxHeapFreeRatio (" UINTX_FORMAT ")", min_heap_free_ratio,
                  MaxHeapFreeRatio);
    return false;
  }
  // This does not set the flag itself, but stores the value in a safe place for later usage.
  _min_heap_free_ratio = min_heap_free_ratio;
  return true;
}

bool Arguments::verify_MaxHeapFreeRatio(FormatBuffer<80>& err_msg, uintx max_heap_free_ratio) {
  if (!is_percentage(max_heap_free_ratio)) {
    err_msg.print("MaxHeapFreeRatio must have a value between 0 and 100");
    return false;
  }
  if (max_heap_free_ratio < MinHeapFreeRatio) {
    err_msg.print("MaxHeapFreeRatio (" UINTX_FORMAT ") must be greater than or "
                  "equal to MinHeapFreeRatio (" UINTX_FORMAT ")", max_heap_free_ratio,
                  MinHeapFreeRatio);
    return false;
  }
  // This does not set the flag itself, but stores the value in a safe place for later usage.
  _max_heap_free_ratio = max_heap_free_ratio;
  return true;
}

// Check consistency of GC selection
bool Arguments::check_gc_consistency_user() {
  check_gclog_consistency();
  bool status = true;
  // Ensure that the user has not selected conflicting sets
  // of collectors. [Note: this check is merely a user convenience;
  // collectors over-ride each other so that only a non-conflicting
  // set is selected; however what the user gets is not what they
  // may have expected from the combination they asked for. It's
  // better to reduce user confusion by not allowing them to
  // select conflicting combinations.
  uint i = 0;
  if (UseSerialGC)                       i++;
  if (UseConcMarkSweepGC || UseParNewGC) i++;
  if (UseParallelGC || UseParallelOldGC) i++;
  if (UseG1GC)                           i++;
  if (i > 1) {
    jio_fprintf(defaultStream::error_stream(),
                "Conflicting collector combinations in option list; "
                "please refer to the release notes for the combinations "
                "allowed\n");
    status = false;
  }
  return status;
}

void Arguments::check_deprecated_gcs() {
  if (UseConcMarkSweepGC && !UseParNewGC) {
    warning("Using the DefNew young collector with the CMS collector is deprecated "
        "and will likely be removed in a future release");
  }

  if (UseParNewGC && !UseConcMarkSweepGC) {
    // !UseConcMarkSweepGC means that we are using serial old gc. Unfortunately we don't
    // set up UseSerialGC properly, so that can't be used in the check here.
    warning("Using the ParNew young collector with the Serial old collector is deprecated "
        "and will likely be removed in a future release");
  }

  if (CMSIncrementalMode) {
    warning("Using incremental CMS is deprecated and will likely be removed in a future release");
  }
}

void Arguments::check_deprecated_gc_flags() {
  if (FLAG_IS_CMDLINE(MaxGCMinorPauseMillis)) {
    warning("Using MaxGCMinorPauseMillis as minor pause goal is deprecated"
            "and will likely be removed in future release");
  }
  if (FLAG_IS_CMDLINE(DefaultMaxRAMFraction)) {
    warning("DefaultMaxRAMFraction is deprecated and will likely be removed in a future release. "
        "Use MaxRAMFraction instead.");
  }
  if (FLAG_IS_CMDLINE(UseCMSCompactAtFullCollection)) {
    warning("UseCMSCompactAtFullCollection is deprecated and will likely be removed in a future release.");
  }
  if (FLAG_IS_CMDLINE(CMSFullGCsBeforeCompaction)) {
    warning("CMSFullGCsBeforeCompaction is deprecated and will likely be removed in a future release.");
  }
  if (FLAG_IS_CMDLINE(UseCMSCollectionPassing)) {
    warning("UseCMSCollectionPassing is deprecated and will likely be removed in a future release.");
  }
}

// Check stack pages settings
bool Arguments::check_stack_pages()
{
  bool status = true;
  status = status && verify_min_value(StackYellowPages, 1, "StackYellowPages");
  status = status && verify_min_value(StackRedPages, 1, "StackRedPages");
  // greater stack shadow pages can't generate instruction to bang stack
  status = status && verify_interval(StackShadowPages, 1, 50, "StackShadowPages");
  return status;
}

// Check the consistency of vm_init_args
bool Arguments::check_vm_args_consistency() {
  // Method for adding checks for flag consistency.
  // The intent is to warn the user of all possible conflicts,
  // before returning an error.
  // Note: Needs platform-dependent factoring.
  bool status = true;

  if (TLABRefillWasteFraction == 0) {
    jio_fprintf(defaultStream::error_stream(),
                "TLABRefillWasteFraction should be a denominator, "
                "not " SIZE_FORMAT "\n",
                TLABRefillWasteFraction);
    status = false;
  }

  status = status && verify_interval(AdaptiveSizePolicyWeight, 0, 100,
                              "AdaptiveSizePolicyWeight");
  status = status && verify_percentage(ThresholdTolerance, "ThresholdTolerance");

  // Divide by bucket size to prevent a large size from causing rollover when
  // calculating amount of memory needed to be allocated for the String table.
  status = status && verify_interval(StringTableSize, minimumStringTableSize,
    (max_uintx / StringTable::bucket_size()), "StringTable size");

  status = status && verify_interval(SymbolTableSize, minimumSymbolTableSize,
    (max_uintx / SymbolTable::bucket_size()), "SymbolTable size");

  {
    // Using "else if" below to avoid printing two error messages if min > max.
    // This will also prevent us from reporting both min>100 and max>100 at the
    // same time, but that is less annoying than printing two identical errors IMHO.
    FormatBuffer<80> err_msg("%s","");
    if (!verify_MinHeapFreeRatio(err_msg, MinHeapFreeRatio)) {
      jio_fprintf(defaultStream::error_stream(), "%s\n", err_msg.buffer());
      status = false;
    } else if (!verify_MaxHeapFreeRatio(err_msg, MaxHeapFreeRatio)) {
      jio_fprintf(defaultStream::error_stream(), "%s\n", err_msg.buffer());
      status = false;
    }
  }

  // Min/MaxMetaspaceFreeRatio
  status = status && verify_percentage(MinMetaspaceFreeRatio, "MinMetaspaceFreeRatio");
  status = status && verify_percentage(MaxMetaspaceFreeRatio, "MaxMetaspaceFreeRatio");

  if (MinMetaspaceFreeRatio > MaxMetaspaceFreeRatio) {
    jio_fprintf(defaultStream::error_stream(),
                "MinMetaspaceFreeRatio (%s" UINTX_FORMAT ") must be less than or "
                "equal to MaxMetaspaceFreeRatio (%s" UINTX_FORMAT ")\n",
                FLAG_IS_DEFAULT(MinMetaspaceFreeRatio) ? "Default: " : "",
                MinMetaspaceFreeRatio,
                FLAG_IS_DEFAULT(MaxMetaspaceFreeRatio) ? "Default: " : "",
                MaxMetaspaceFreeRatio);
    status = false;
  }

  // Trying to keep 100% free is not practical
  MinMetaspaceFreeRatio = MIN2(MinMetaspaceFreeRatio, (uintx) 99);

  if (FullGCALot && FLAG_IS_DEFAULT(MarkSweepAlwaysCompactCount)) {
    MarkSweepAlwaysCompactCount = 1;  // Move objects every gc.
  }

  if (UseParallelOldGC && ParallelOldGCSplitALot) {
    // Settings to encourage splitting.
    if (!FLAG_IS_CMDLINE(NewRatio)) {
      FLAG_SET_CMDLINE(uintx, NewRatio, 2);
    }
    if (!FLAG_IS_CMDLINE(ScavengeBeforeFullGC)) {
      FLAG_SET_CMDLINE(bool, ScavengeBeforeFullGC, false);
    }
  }

  if (!(UseParallelGC || UseParallelOldGC) && FLAG_IS_DEFAULT(ScavengeBeforeFullGC)) {
    FLAG_SET_DEFAULT(ScavengeBeforeFullGC, false);
  }

  status = status && verify_percentage(GCHeapFreeLimit, "GCHeapFreeLimit");
  status = status && verify_percentage(GCTimeLimit, "GCTimeLimit");
  if (GCTimeLimit == 100) {
    // Turn off gc-overhead-limit-exceeded checks
    FLAG_SET_DEFAULT(UseGCOverheadLimit, false);
  }

  status = status && ArgumentsExt::check_gc_consistency_user();
  status = status && check_stack_pages();

  if (CMSIncrementalMode) {
    if (!UseConcMarkSweepGC) {
      jio_fprintf(defaultStream::error_stream(),
                  "error:  invalid argument combination.\n"
                  "The CMS collector (-XX:+UseConcMarkSweepGC) must be "
                  "selected in order\nto use CMSIncrementalMode.\n");
      status = false;
    } else {
      status = status && verify_percentage(CMSIncrementalDutyCycle,
                                  "CMSIncrementalDutyCycle");
      status = status && verify_percentage(CMSIncrementalDutyCycleMin,
                                  "CMSIncrementalDutyCycleMin");
      status = status && verify_percentage(CMSIncrementalSafetyFactor,
                                  "CMSIncrementalSafetyFactor");
      status = status && verify_percentage(CMSIncrementalOffset,
                                  "CMSIncrementalOffset");
      status = status && verify_percentage(CMSExpAvgFactor,
                                  "CMSExpAvgFactor");
      // If it was not set on the command line, set
      // CMSInitiatingOccupancyFraction to 1 so icms can initiate cycles early.
      if (CMSInitiatingOccupancyFraction < 0) {
        FLAG_SET_DEFAULT(CMSInitiatingOccupancyFraction, 1);
      }
    }
  }

  // CMS space iteration, which FLSVerifyAllHeapreferences entails,
  // insists that we hold the requisite locks so that the iteration is
  // MT-safe. For the verification at start-up and shut-down, we don't
  // yet have a good way of acquiring and releasing these locks,
  // which are not visible at the CollectedHeap level. We want to
  // be able to acquire these locks and then do the iteration rather
  // than just disable the lock verification. This will be fixed under
  // bug 4788986.
  if (UseConcMarkSweepGC && FLSVerifyAllHeapReferences) {
    if (VerifyDuringStartup) {
      warning("Heap verification at start-up disabled "
              "(due to current incompatibility with FLSVerifyAllHeapReferences)");
      VerifyDuringStartup = false; // Disable verification at start-up
    }

    if (VerifyBeforeExit) {
      warning("Heap verification at shutdown disabled "
              "(due to current incompatibility with FLSVerifyAllHeapReferences)");
      VerifyBeforeExit = false; // Disable verification at shutdown
    }
  }

  // Note: only executed in non-PRODUCT mode
  if (!UseAsyncConcMarkSweepGC &&
      (ExplicitGCInvokesConcurrent ||
       ExplicitGCInvokesConcurrentAndUnloadsClasses)) {
    jio_fprintf(defaultStream::error_stream(),
                "error: +ExplicitGCInvokesConcurrent[AndUnloadsClasses] conflicts"
                " with -UseAsyncConcMarkSweepGC");
    status = false;
  }

  status = status && verify_min_value(ParGCArrayScanChunk, 1, "ParGCArrayScanChunk");

#if INCLUDE_ALL_GCS
  if (UseG1GC) {
    status = status && verify_percentage(G1NewSizePercent, "G1NewSizePercent");
    status = status && verify_percentage(G1MaxNewSizePercent, "G1MaxNewSizePercent");
    status = status && verify_interval(G1NewSizePercent, 0, G1MaxNewSizePercent, "G1NewSizePercent");

    status = status && verify_percentage(InitiatingHeapOccupancyPercent,
                                         "InitiatingHeapOccupancyPercent");
    status = status && verify_min_value(G1RefProcDrainInterval, 1,
                                        "G1RefProcDrainInterval");
    status = status && verify_min_value((intx)G1ConcMarkStepDurationMillis, 1,
                                        "G1ConcMarkStepDurationMillis");
    status = status && verify_interval(G1ConcRSHotCardLimit, 0, max_jubyte,
                                       "G1ConcRSHotCardLimit");
    status = status && verify_interval(G1ConcRSLogCacheSize, 0, 31,
                                       "G1ConcRSLogCacheSize");
    status = status && verify_interval(StringDeduplicationAgeThreshold, 1, markOopDesc::max_age,
                                       "StringDeduplicationAgeThreshold");
  }
  if (UseConcMarkSweepGC) {
    status = status && verify_min_value(CMSOldPLABNumRefills, 1, "CMSOldPLABNumRefills");
    status = status && verify_min_value(CMSOldPLABToleranceFactor, 1, "CMSOldPLABToleranceFactor");
    status = status && verify_min_value(CMSOldPLABMax, 1, "CMSOldPLABMax");
    status = status && verify_interval(CMSOldPLABMin, 1, CMSOldPLABMax, "CMSOldPLABMin");

    status = status && verify_min_value(CMSYoungGenPerWorker, 1, "CMSYoungGenPerWorker");

    status = status && verify_min_value(CMSSamplingGrain, 1, "CMSSamplingGrain");
    status = status && verify_interval(CMS_SweepWeight, 0, 100, "CMS_SweepWeight");
    status = status && verify_interval(CMS_FLSWeight, 0, 100, "CMS_FLSWeight");

    status = status && verify_interval(FLSCoalescePolicy, 0, 4, "FLSCoalescePolicy");

    status = status && verify_min_value(CMSRescanMultiple, 1, "CMSRescanMultiple");
    status = status && verify_min_value(CMSConcMarkMultiple, 1, "CMSConcMarkMultiple");

    status = status && verify_interval(CMSPrecleanIter, 0, 9, "CMSPrecleanIter");
    status = status && verify_min_value(CMSPrecleanDenominator, 1, "CMSPrecleanDenominator");
    status = status && verify_interval(CMSPrecleanNumerator, 0, CMSPrecleanDenominator - 1, "CMSPrecleanNumerator");

    status = status && verify_percentage(CMSBootstrapOccupancy, "CMSBootstrapOccupancy");

    status = status && verify_min_value(CMSPrecleanThreshold, 100, "CMSPrecleanThreshold");

    status = status && verify_percentage(CMSScheduleRemarkEdenPenetration, "CMSScheduleRemarkEdenPenetration");
    status = status && verify_min_value(CMSScheduleRemarkSamplingRatio, 1, "CMSScheduleRemarkSamplingRatio");
    status = status && verify_min_value(CMSBitMapYieldQuantum, 1, "CMSBitMapYieldQuantum");
    status = status && verify_percentage(CMSTriggerRatio, "CMSTriggerRatio");
    status = status && verify_percentage(CMSIsTooFullPercentage, "CMSIsTooFullPercentage");
  }

  if (UseParallelGC || UseParallelOldGC) {
    status = status && verify_interval(ParallelOldDeadWoodLimiterMean, 0, 100, "ParallelOldDeadWoodLimiterMean");
    status = status && verify_interval(ParallelOldDeadWoodLimiterStdDev, 0, 100, "ParallelOldDeadWoodLimiterStdDev");

    status = status && verify_percentage(YoungGenerationSizeIncrement, "YoungGenerationSizeIncrement");
    status = status && verify_percentage(TenuredGenerationSizeIncrement, "TenuredGenerationSizeIncrement");

    status = status && verify_min_value(YoungGenerationSizeSupplementDecay, 1, "YoungGenerationSizeSupplementDecay");
    status = status && verify_min_value(TenuredGenerationSizeSupplementDecay, 1, "TenuredGenerationSizeSupplementDecay");

    status = status && verify_min_value(ParGCCardsPerStrideChunk, 1, "ParGCCardsPerStrideChunk");

    status = status && verify_min_value(ParallelOldGCSplitInterval, 0, "ParallelOldGCSplitInterval");
  }
#endif // INCLUDE_ALL_GCS

  status = status && verify_interval(RefDiscoveryPolicy,
                                     ReferenceProcessor::DiscoveryPolicyMin,
                                     ReferenceProcessor::DiscoveryPolicyMax,
                                     "RefDiscoveryPolicy");

  // Limit the lower bound of this flag to 1 as it is used in a division
  // expression.
  status = status && verify_interval(TLABWasteTargetPercent,
                                     1, 100, "TLABWasteTargetPercent");

  status = status && verify_object_alignment();

  status = status && verify_interval(CompressedClassSpaceSize, 1*M, 3*G,
                                      "CompressedClassSpaceSize");

  status = status && verify_interval(MarkStackSizeMax,
                                  1, (max_jint - 1), "MarkStackSizeMax");
  status = status && verify_interval(NUMAChunkResizeWeight, 0, 100, "NUMAChunkResizeWeight");

  status = status && verify_min_value(LogEventsBufferEntries, 1, "LogEventsBufferEntries");

  status = status && verify_min_value(HeapSizePerGCThread, (uintx) os::vm_page_size(), "HeapSizePerGCThread");

  status = status && verify_min_value(GCTaskTimeStampEntries, 1, "GCTaskTimeStampEntries");

  status = status && verify_percentage(ParallelGCBufferWastePct, "ParallelGCBufferWastePct");
  status = status && verify_interval(TargetPLABWastePct, 1, 100, "TargetPLABWastePct");

  status = status && verify_min_value(ParGCStridesPerThread, 1, "ParGCStridesPerThread");

  status = status && verify_min_value(MinRAMFraction, 1, "MinRAMFraction");
  status = status && verify_min_value(InitialRAMFraction, 1, "InitialRAMFraction");
  status = status && verify_min_value(MaxRAMFraction, 1, "MaxRAMFraction");
  status = status && verify_min_value(DefaultMaxRAMFraction, 1, "DefaultMaxRAMFraction");

  status = status && verify_interval(AdaptiveTimeWeight, 0, 100, "AdaptiveTimeWeight");
  status = status && verify_min_value(AdaptiveSizeDecrementScaleFactor, 1, "AdaptiveSizeDecrementScaleFactor");

  status = status && verify_interval(TLABAllocationWeight, 0, 100, "TLABAllocationWeight");
  status = status && verify_min_value(MinTLABSize, 1, "MinTLABSize");
  status = status && verify_min_value(TLABRefillWasteFraction, 1, "TLABRefillWasteFraction");

  status = status && verify_percentage(YoungGenerationSizeSupplement, "YoungGenerationSizeSupplement");
  status = status && verify_percentage(TenuredGenerationSizeSupplement, "TenuredGenerationSizeSupplement");

  status = status && verify_interval(MaxTenuringThreshold, 0, markOopDesc::max_age + 1, "MaxTenuringThreshold");
  status = status && verify_interval(InitialTenuringThreshold, 0, MaxTenuringThreshold, "InitialTenuringThreshold");
  status = status && verify_percentage(TargetSurvivorRatio, "TargetSurvivorRatio");
  status = status && verify_percentage(MarkSweepDeadRatio, "MarkSweepDeadRatio");

  status = status && verify_min_value(MarkSweepAlwaysCompactCount, 1, "MarkSweepAlwaysCompactCount");
#ifdef COMPILER1
  status = status && verify_min_value(ValueMapInitialSize, 1, "ValueMapInitialSize");
#endif

  if (PrintNMTStatistics) {
#if INCLUDE_NMT
    if (MemTracker::tracking_level() == NMT_off) {
#endif // INCLUDE_NMT
      warning("PrintNMTStatistics is disabled, because native memory tracking is not enabled");
      PrintNMTStatistics = false;
#if INCLUDE_NMT
    }
#endif
  }

  // Need to limit the extent of the padding to reasonable size.
  // 8K is well beyond the reasonable HW cache line size, even with the
  // aggressive prefetching, while still leaving the room for segregating
  // among the distinct pages.
  if (ContendedPaddingWidth < 0 || ContendedPaddingWidth > 8192) {
    jio_fprintf(defaultStream::error_stream(),
                "ContendedPaddingWidth=" INTX_FORMAT " must be in between %d and %d\n",
                ContendedPaddingWidth, 0, 8192);
    status = false;
  }

  // Need to enforce the padding not to break the existing field alignments.
  // It is sufficient to check against the largest type size.
  if ((ContendedPaddingWidth % BytesPerLong) != 0) {
    jio_fprintf(defaultStream::error_stream(),
                "ContendedPaddingWidth=" INTX_FORMAT " must be a multiple of %d\n",
                ContendedPaddingWidth, BytesPerLong);
    status = false;
  }

  // Check lower bounds of the code cache
  // Template Interpreter code is approximately 3X larger in debug builds.
  uint min_code_cache_size = (CodeCacheMinimumUseSpace DEBUG_ONLY(* 3)) + CodeCacheMinimumFreeSpace;
  if (InitialCodeCacheSize < (uintx)os::vm_page_size()) {
    jio_fprintf(defaultStream::error_stream(),
                "Invalid InitialCodeCacheSize=%dK. Must be at least %dK.\n", InitialCodeCacheSize/K,
                os::vm_page_size()/K);
    status = false;
  } else if (ReservedCodeCacheSize < InitialCodeCacheSize) {
    jio_fprintf(defaultStream::error_stream(),
                "Invalid ReservedCodeCacheSize: %dK. Must be at least InitialCodeCacheSize=%dK.\n",
                ReservedCodeCacheSize/K, InitialCodeCacheSize/K);
    status = false;
  } else if (ReservedCodeCacheSize < min_code_cache_size) {
    jio_fprintf(defaultStream::error_stream(),
                "Invalid ReservedCodeCacheSize=%dK. Must be at least %uK.\n", ReservedCodeCacheSize/K,
                min_code_cache_size/K);
    status = false;
  } else if (ReservedCodeCacheSize > 2*G) {
    // Code cache size larger than MAXINT is not supported.
    jio_fprintf(defaultStream::error_stream(),
                "Invalid ReservedCodeCacheSize=%dM. Must be at most %uM.\n", ReservedCodeCacheSize/M,
                (2*G)/M);
    status = false;
  } else if (NonNMethodCodeHeapSize < min_code_cache_size){
    jio_fprintf(defaultStream::error_stream(),
                "Invalid NonNMethodCodeHeapSize=%dK. Must be at least %uK.\n", NonNMethodCodeHeapSize/K,
                min_code_cache_size/K);
    status = false;
  } else if ((!FLAG_IS_DEFAULT(NonNMethodCodeHeapSize) || !FLAG_IS_DEFAULT(ProfiledCodeHeapSize) || !FLAG_IS_DEFAULT(NonProfiledCodeHeapSize))
             && (NonNMethodCodeHeapSize + NonProfiledCodeHeapSize + ProfiledCodeHeapSize) != ReservedCodeCacheSize) {
    jio_fprintf(defaultStream::error_stream(),
                "Invalid code heap sizes: NonNMethodCodeHeapSize(%dK) + ProfiledCodeHeapSize(%dK) + NonProfiledCodeHeapSize(%dK) = %dK. Must be equal to ReservedCodeCacheSize = %uK.\n",
                NonNMethodCodeHeapSize/K, ProfiledCodeHeapSize/K, NonProfiledCodeHeapSize/K,
                (NonNMethodCodeHeapSize + ProfiledCodeHeapSize + NonProfiledCodeHeapSize)/K, ReservedCodeCacheSize/K);
    status = false;
  }

  status &= verify_interval(NmethodSweepFraction, 1, ReservedCodeCacheSize/K, "NmethodSweepFraction");
  status &= verify_interval(NmethodSweepActivity, 0, 2000, "NmethodSweepActivity");
  status &= verify_interval(CodeCacheMinBlockLength, 1, 100, "CodeCacheMinBlockLength");
  status &= verify_interval(CodeCacheSegmentSize, 1, 1024, "CodeCacheSegmentSize");

  int min_number_of_compiler_threads = get_min_number_of_compiler_threads();
  // The default CICompilerCount's value is CI_COMPILER_COUNT.
  assert(min_number_of_compiler_threads <= CI_COMPILER_COUNT, "minimum should be less or equal default number");
  // Check the minimum number of compiler threads
  status &=verify_min_value(CICompilerCount, min_number_of_compiler_threads, "CICompilerCount");

  if (!FLAG_IS_DEFAULT(CICompilerCount) && !FLAG_IS_DEFAULT(CICompilerCountPerCPU) && CICompilerCountPerCPU) {
    warning("The VM option CICompilerCountPerCPU overrides CICompilerCount.");
  }

  return status;
}

bool Arguments::is_bad_option(const JavaVMOption* option, jboolean ignore,
  const char* option_type) {
  if (ignore) return false;

  const char* spacer = " ";
  if (option_type == NULL) {
    option_type = ++spacer; // Set both to the empty string.
  }

  if (os::obsolete_option(option)) {
    jio_fprintf(defaultStream::error_stream(),
                "Obsolete %s%soption: %s\n", option_type, spacer,
      option->optionString);
    return false;
  } else {
    jio_fprintf(defaultStream::error_stream(),
                "Unrecognized %s%soption: %s\n", option_type, spacer,
      option->optionString);
    return true;
  }
}

static const char* user_assertion_options[] = {
  "-da", "-ea", "-disableassertions", "-enableassertions", 0
};

static const char* system_assertion_options[] = {
  "-dsa", "-esa", "-disablesystemassertions", "-enablesystemassertions", 0
};

// Return true if any of the strings in null-terminated array 'names' matches.
// If tail_allowed is true, then the tail must begin with a colon; otherwise,
// the option must match exactly.
static bool match_option(const JavaVMOption* option, const char** names, const char** tail,
  bool tail_allowed) {
  for (/* empty */; *names != NULL; ++names) {
    if (match_option(option, *names, tail)) {
      if (**tail == '\0' || tail_allowed && **tail == ':') {
        return true;
      }
    }
  }
  return false;
}

bool Arguments::parse_uintx(const char* value,
                            uintx* uintx_arg,
                            uintx min_size) {

  // Check the sign first since atomull() parses only unsigned values.
  bool value_is_positive = !(*value == '-');

  if (value_is_positive) {
    julong n;
    bool good_return = atomull(value, &n);
    if (good_return) {
      bool above_minimum = n >= min_size;
      bool value_is_too_large = n > max_uintx;

      if (above_minimum && !value_is_too_large) {
        *uintx_arg = n;
        return true;
      }
    }
  }
  return false;
}

Arguments::ArgsRange Arguments::parse_memory_size(const char* s,
                                                  julong* long_arg,
                                                  julong min_size) {
  if (!atomull(s, long_arg)) return arg_unreadable;
  return check_memory_size(*long_arg, min_size);
}

// Parse JavaVMInitArgs structure

jint Arguments::parse_vm_init_args(const JavaVMInitArgs* args) {
  // For components of the system classpath.
  SysClassPath scp(Arguments::get_sysclasspath());
  bool scp_assembly_required = false;

  // Save default settings for some mode flags
  Arguments::_AlwaysCompileLoopMethods = AlwaysCompileLoopMethods;
  Arguments::_UseOnStackReplacement    = UseOnStackReplacement;
  Arguments::_ClipInlining             = ClipInlining;
  Arguments::_BackgroundCompilation    = BackgroundCompilation;

  // Setup flags for mixed which is the default
  set_mode_flags(_mixed);

  // Parse JAVA_TOOL_OPTIONS environment variable (if present)
  jint result = parse_java_tool_options_environment_variable(&scp, &scp_assembly_required);
  if (result != JNI_OK) {
    return result;
  }

  // Parse JavaVMInitArgs structure passed in
  result = parse_each_vm_init_arg(args, &scp, &scp_assembly_required, Flag::COMMAND_LINE);
  if (result != JNI_OK) {
    return result;
  }

  // Parse _JAVA_OPTIONS environment variable (if present) (mimics classic VM)
  result = parse_java_options_environment_variable(&scp, &scp_assembly_required);
  if (result != JNI_OK) {
    return result;
  }

  // Do final processing now that all arguments have been parsed
  result = finalize_vm_init_args(&scp, scp_assembly_required);
  if (result != JNI_OK) {
    return result;
  }

  return JNI_OK;
}

// Checks if name in command-line argument -agent{lib,path}:name[=options]
// represents a valid HPROF of JDWP agent.  is_path==true denotes that we
// are dealing with -agentpath (case where name is a path), otherwise with
// -agentlib
bool valid_hprof_or_jdwp_agent(char *name, bool is_path) {
  char *_name;
  const char *_hprof = "hprof", *_jdwp = "jdwp";
  size_t _len_hprof, _len_jdwp, _len_prefix;

  if (is_path) {
    if ((_name = strrchr(name, (int) *os::file_separator())) == NULL) {
      return false;
    }

    _name++;  // skip past last path separator
    _len_prefix = strlen(JNI_LIB_PREFIX);

    if (strncmp(_name, JNI_LIB_PREFIX, _len_prefix) != 0) {
      return false;
    }

    _name += _len_prefix;
    _len_hprof = strlen(_hprof);
    _len_jdwp = strlen(_jdwp);

    if (strncmp(_name, _hprof, _len_hprof) == 0) {
      _name += _len_hprof;
    }
    else if (strncmp(_name, _jdwp, _len_jdwp) == 0) {
      _name += _len_jdwp;
    }
    else {
      return false;
    }

    if (strcmp(_name, JNI_LIB_SUFFIX) != 0) {
      return false;
    }

    return true;
  }

  if (strcmp(name, _hprof) == 0 || strcmp(name, _jdwp) == 0) {
    return true;
  }

  return false;
}

jint Arguments::parse_each_vm_init_arg(const JavaVMInitArgs* args,
                                       SysClassPath* scp_p,
                                       bool* scp_assembly_required_p,
                                       Flag::Flags origin) {
  // Remaining part of option string
  const char* tail;

  // iterate over arguments
  for (int index = 0; index < args->nOptions; index++) {
    bool is_absolute_path = false;  // for -agentpath vs -agentlib

    const JavaVMOption* option = args->options + index;

    if (!match_option(option, "-Djava.class.path", &tail) &&
        !match_option(option, "-Dsun.java.command", &tail) &&
        !match_option(option, "-Dsun.java.launcher", &tail)) {

        // add all jvm options to the jvm_args string. This string
        // is used later to set the java.vm.args PerfData string constant.
        // the -Djava.class.path and the -Dsun.java.command options are
        // omitted from jvm_args string as each have their own PerfData
        // string constant object.
        build_jvm_args(option->optionString);
    }

    // -verbose:[class/gc/jni]
    if (match_option(option, "-verbose", &tail)) {
      if (!strcmp(tail, ":class") || !strcmp(tail, "")) {
        FLAG_SET_CMDLINE(bool, TraceClassLoading, true);
        FLAG_SET_CMDLINE(bool, TraceClassUnloading, true);
      } else if (!strcmp(tail, ":gc")) {
        FLAG_SET_CMDLINE(bool, PrintGC, true);
      } else if (!strcmp(tail, ":jni")) {
        FLAG_SET_CMDLINE(bool, PrintJNIResolving, true);
      }
    // -da / -ea / -disableassertions / -enableassertions
    // These accept an optional class/package name separated by a colon, e.g.,
    // -da:java.lang.Thread.
    } else if (match_option(option, user_assertion_options, &tail, true)) {
      bool enable = option->optionString[1] == 'e';     // char after '-' is 'e'
      if (*tail == '\0') {
        JavaAssertions::setUserClassDefault(enable);
      } else {
        assert(*tail == ':', "bogus match by match_option()");
        JavaAssertions::addOption(tail + 1, enable);
      }
    // -dsa / -esa / -disablesystemassertions / -enablesystemassertions
    } else if (match_option(option, system_assertion_options, &tail, false)) {
      bool enable = option->optionString[1] == 'e';     // char after '-' is 'e'
      JavaAssertions::setSystemClassDefault(enable);
    // -bootclasspath:
    } else if (match_option(option, "-Xbootclasspath:", &tail)) {
      scp_p->reset_path(tail);
      *scp_assembly_required_p = true;
    // -bootclasspath/a:
    } else if (match_option(option, "-Xbootclasspath/a:", &tail)) {
      scp_p->add_suffix(tail);
      *scp_assembly_required_p = true;
    // -bootclasspath/p:
    } else if (match_option(option, "-Xbootclasspath/p:", &tail)) {
      scp_p->add_prefix(tail);
      *scp_assembly_required_p = true;
    // -Xrun
    } else if (match_option(option, "-Xrun", &tail)) {
      if (tail != NULL) {
        const char* pos = strchr(tail, ':');
        size_t len = (pos == NULL) ? strlen(tail) : pos - tail;
        char* name = (char*)memcpy(NEW_C_HEAP_ARRAY(char, len + 1, mtInternal), tail, len);
        name[len] = '\0';

        char *options = NULL;
        if(pos != NULL) {
          size_t len2 = strlen(pos+1) + 1; // options start after ':'.  Final zero must be copied.
          options = (char*)memcpy(NEW_C_HEAP_ARRAY(char, len2, mtInternal), pos+1, len2);
        }
#if !INCLUDE_JVMTI
        if ((strcmp(name, "hprof") == 0) || (strcmp(name, "jdwp") == 0)) {
          jio_fprintf(defaultStream::error_stream(),
            "Profiling and debugging agents are not supported in this VM\n");
          return JNI_ERR;
        }
#endif // !INCLUDE_JVMTI
        add_init_library(name, options);
      }
    // -agentlib and -agentpath
    } else if (match_option(option, "-agentlib:", &tail) ||
          (is_absolute_path = match_option(option, "-agentpath:", &tail))) {
      if(tail != NULL) {
        const char* pos = strchr(tail, '=');
        size_t len = (pos == NULL) ? strlen(tail) : pos - tail;
        char* name = strncpy(NEW_C_HEAP_ARRAY(char, len + 1, mtInternal), tail, len);
        name[len] = '\0';

        char *options = NULL;
        if(pos != NULL) {
          options = strcpy(NEW_C_HEAP_ARRAY(char, strlen(pos + 1) + 1, mtInternal), pos + 1);
        }
#if !INCLUDE_JVMTI
        if (valid_hprof_or_jdwp_agent(name, is_absolute_path)) {
          jio_fprintf(defaultStream::error_stream(),
            "Profiling and debugging agents are not supported in this VM\n");
          return JNI_ERR;
        }
#endif // !INCLUDE_JVMTI
        add_init_agent(name, options, is_absolute_path);
      }
    // -javaagent
    } else if (match_option(option, "-javaagent:", &tail)) {
#if !INCLUDE_JVMTI
      jio_fprintf(defaultStream::error_stream(),
        "Instrumentation agents are not supported in this VM\n");
      return JNI_ERR;
#else
      if(tail != NULL) {
        char *options = strcpy(NEW_C_HEAP_ARRAY(char, strlen(tail) + 1, mtInternal), tail);
        add_init_agent("instrument", options, false);
      }
#endif // !INCLUDE_JVMTI
    // -Xnoclassgc
    } else if (match_option(option, "-Xnoclassgc", &tail)) {
      FLAG_SET_CMDLINE(bool, ClassUnloading, false);
    // -Xincgc: i-CMS
    } else if (match_option(option, "-Xincgc", &tail)) {
      FLAG_SET_CMDLINE(bool, UseConcMarkSweepGC, true);
      FLAG_SET_CMDLINE(bool, CMSIncrementalMode, true);
    // -Xnoincgc: no i-CMS
    } else if (match_option(option, "-Xnoincgc", &tail)) {
      FLAG_SET_CMDLINE(bool, UseConcMarkSweepGC, false);
      FLAG_SET_CMDLINE(bool, CMSIncrementalMode, false);
    // -Xconcgc
    } else if (match_option(option, "-Xconcgc", &tail)) {
      FLAG_SET_CMDLINE(bool, UseConcMarkSweepGC, true);
    // -Xnoconcgc
    } else if (match_option(option, "-Xnoconcgc", &tail)) {
      FLAG_SET_CMDLINE(bool, UseConcMarkSweepGC, false);
    // -Xbatch
    } else if (match_option(option, "-Xbatch", &tail)) {
      FLAG_SET_CMDLINE(bool, BackgroundCompilation, false);
    // -Xmn for compatibility with other JVM vendors
    } else if (match_option(option, "-Xmn", &tail)) {
      julong long_initial_young_size = 0;
      ArgsRange errcode = parse_memory_size(tail, &long_initial_young_size, 1);
      if (errcode != arg_in_range) {
        jio_fprintf(defaultStream::error_stream(),
                    "Invalid initial young generation size: %s\n", option->optionString);
        describe_range_error(errcode);
        return JNI_EINVAL;
      }
      FLAG_SET_CMDLINE(uintx, MaxNewSize, (uintx)long_initial_young_size);
      FLAG_SET_CMDLINE(uintx, NewSize, (uintx)long_initial_young_size);
    // -Xms
    } else if (match_option(option, "-Xms", &tail)) {
      julong long_initial_heap_size = 0;
      // an initial heap size of 0 means automatically determine
      ArgsRange errcode = parse_memory_size(tail, &long_initial_heap_size, 0);
      if (errcode != arg_in_range) {
        jio_fprintf(defaultStream::error_stream(),
                    "Invalid initial heap size: %s\n", option->optionString);
        describe_range_error(errcode);
        return JNI_EINVAL;
      }
      set_min_heap_size((uintx)long_initial_heap_size);
      // Currently the minimum size and the initial heap sizes are the same.
      // Can be overridden with -XX:InitialHeapSize.
      FLAG_SET_CMDLINE(uintx, InitialHeapSize, (uintx)long_initial_heap_size);
    // -Xmx
    } else if (match_option(option, "-Xmx", &tail) || match_option(option, "-XX:MaxHeapSize=", &tail)) {
      julong long_max_heap_size = 0;
      ArgsRange errcode = parse_memory_size(tail, &long_max_heap_size, 1);
      if (errcode != arg_in_range) {
        jio_fprintf(defaultStream::error_stream(),
                    "Invalid maximum heap size: %s\n", option->optionString);
        describe_range_error(errcode);
        return JNI_EINVAL;
      }
      FLAG_SET_CMDLINE(uintx, MaxHeapSize, (uintx)long_max_heap_size);
    // Xmaxf
    } else if (match_option(option, "-Xmaxf", &tail)) {
      char* err;
      int maxf = (int)(strtod(tail, &err) * 100);
      if (*err != '\0' || *tail == '\0' || maxf < 0 || maxf > 100) {
        jio_fprintf(defaultStream::error_stream(),
                    "Bad max heap free percentage size: %s\n",
                    option->optionString);
        return JNI_EINVAL;
      } else {
        FLAG_SET_CMDLINE(uintx, MaxHeapFreeRatio, maxf);
      }
    // Xminf
    } else if (match_option(option, "-Xminf", &tail)) {
      char* err;
      int minf = (int)(strtod(tail, &err) * 100);
      if (*err != '\0' || *tail == '\0' || minf < 0 || minf > 100) {
        jio_fprintf(defaultStream::error_stream(),
                    "Bad min heap free percentage size: %s\n",
                    option->optionString);
        return JNI_EINVAL;
      } else {
        FLAG_SET_CMDLINE(uintx, MinHeapFreeRatio, minf);
      }
    // -Xss
    } else if (match_option(option, "-Xss", &tail)) {
      julong long_ThreadStackSize = 0;
      ArgsRange errcode = parse_memory_size(tail, &long_ThreadStackSize, 1000);
      if (errcode != arg_in_range) {
        jio_fprintf(defaultStream::error_stream(),
                    "Invalid thread stack size: %s\n", option->optionString);
        describe_range_error(errcode);
        return JNI_EINVAL;
      }
      // Internally track ThreadStackSize in units of 1024 bytes.
      FLAG_SET_CMDLINE(intx, ThreadStackSize,
                              round_to((int)long_ThreadStackSize, K) / K);
    // -Xoss
    } else if (match_option(option, "-Xoss", &tail)) {
          // HotSpot does not have separate native and Java stacks, ignore silently for compatibility
    } else if (match_option(option, "-XX:CodeCacheExpansionSize=", &tail)) {
      julong long_CodeCacheExpansionSize = 0;
      ArgsRange errcode = parse_memory_size(tail, &long_CodeCacheExpansionSize, os::vm_page_size());
      if (errcode != arg_in_range) {
        jio_fprintf(defaultStream::error_stream(),
                   "Invalid argument: %s. Must be at least %luK.\n", option->optionString,
                   os::vm_page_size()/K);
        return JNI_EINVAL;
      }
      FLAG_SET_CMDLINE(uintx, CodeCacheExpansionSize, (uintx)long_CodeCacheExpansionSize);
    } else if (match_option(option, "-Xmaxjitcodesize", &tail) ||
               match_option(option, "-XX:ReservedCodeCacheSize=", &tail)) {
      julong long_ReservedCodeCacheSize = 0;

      ArgsRange errcode = parse_memory_size(tail, &long_ReservedCodeCacheSize, 1);
      if (errcode != arg_in_range) {
        jio_fprintf(defaultStream::error_stream(),
                    "Invalid maximum code cache size: %s.\n", option->optionString);
        return JNI_EINVAL;
      }
      FLAG_SET_CMDLINE(uintx, ReservedCodeCacheSize, (uintx)long_ReservedCodeCacheSize);
      // -XX:NonNMethodCodeHeapSize=
    } else if (match_option(option, "-XX:NonNMethodCodeHeapSize=", &tail)) {
      julong long_NonNMethodCodeHeapSize = 0;

      ArgsRange errcode = parse_memory_size(tail, &long_NonNMethodCodeHeapSize, 1);
      if (errcode != arg_in_range) {
        jio_fprintf(defaultStream::error_stream(),
                    "Invalid maximum non-nmethod code heap size: %s.\n", option->optionString);
        return JNI_EINVAL;
      }
      FLAG_SET_CMDLINE(uintx, NonNMethodCodeHeapSize, (uintx)long_NonNMethodCodeHeapSize);
      // -XX:ProfiledCodeHeapSize=
    } else if (match_option(option, "-XX:ProfiledCodeHeapSize=", &tail)) {
      julong long_ProfiledCodeHeapSize = 0;

      ArgsRange errcode = parse_memory_size(tail, &long_ProfiledCodeHeapSize, 1);
      if (errcode != arg_in_range) {
        jio_fprintf(defaultStream::error_stream(),
                    "Invalid maximum profiled code heap size: %s.\n", option->optionString);
        return JNI_EINVAL;
      }
      FLAG_SET_CMDLINE(uintx, ProfiledCodeHeapSize, (uintx)long_ProfiledCodeHeapSize);
      // -XX:NonProfiledCodeHeapSizee=
    } else if (match_option(option, "-XX:NonProfiledCodeHeapSize=", &tail)) {
      julong long_NonProfiledCodeHeapSize = 0;

      ArgsRange errcode = parse_memory_size(tail, &long_NonProfiledCodeHeapSize, 1);
      if (errcode != arg_in_range) {
        jio_fprintf(defaultStream::error_stream(),
                    "Invalid maximum non-profiled code heap size: %s.\n", option->optionString);
        return JNI_EINVAL;
      }
      FLAG_SET_CMDLINE(uintx, NonProfiledCodeHeapSize, (uintx)long_NonProfiledCodeHeapSize);
      //-XX:IncreaseFirstTierCompileThresholdAt=
    } else if (match_option(option, "-XX:IncreaseFirstTierCompileThresholdAt=", &tail)) {
        uintx uint_IncreaseFirstTierCompileThresholdAt = 0;
        if (!parse_uintx(tail, &uint_IncreaseFirstTierCompileThresholdAt, 0) || uint_IncreaseFirstTierCompileThresholdAt > 99) {
          jio_fprintf(defaultStream::error_stream(),
                      "Invalid value for IncreaseFirstTierCompileThresholdAt: %s. Should be between 0 and 99.\n",
                      option->optionString);
          return JNI_EINVAL;
        }
        FLAG_SET_CMDLINE(uintx, IncreaseFirstTierCompileThresholdAt, (uintx)uint_IncreaseFirstTierCompileThresholdAt);
    // -green
    } else if (match_option(option, "-green", &tail)) {
      jio_fprintf(defaultStream::error_stream(),
                  "Green threads support not available\n");
          return JNI_EINVAL;
    // -native
    } else if (match_option(option, "-native", &tail)) {
          // HotSpot always uses native threads, ignore silently for compatibility
    // -Xsqnopause
    } else if (match_option(option, "-Xsqnopause", &tail)) {
          // EVM option, ignore silently for compatibility
    // -Xrs
    } else if (match_option(option, "-Xrs", &tail)) {
          // Classic/EVM option, new functionality
      FLAG_SET_CMDLINE(bool, ReduceSignalUsage, true);
    } else if (match_option(option, "-Xusealtsigs", &tail)) {
          // change default internal VM signals used - lower case for back compat
      FLAG_SET_CMDLINE(bool, UseAltSigs, true);
    // -Xoptimize
    } else if (match_option(option, "-Xoptimize", &tail)) {
          // EVM option, ignore silently for compatibility
    // -Xprof
    } else if (match_option(option, "-Xprof", &tail)) {
#if INCLUDE_FPROF
      _has_profile = true;
#else // INCLUDE_FPROF
      jio_fprintf(defaultStream::error_stream(),
        "Flat profiling is not supported in this VM.\n");
      return JNI_ERR;
#endif // INCLUDE_FPROF
    // -Xconcurrentio
    } else if (match_option(option, "-Xconcurrentio", &tail)) {
      FLAG_SET_CMDLINE(bool, UseLWPSynchronization, true);
      FLAG_SET_CMDLINE(bool, BackgroundCompilation, false);
      FLAG_SET_CMDLINE(intx, DeferThrSuspendLoopCount, 1);
      FLAG_SET_CMDLINE(bool, UseTLAB, false);
      FLAG_SET_CMDLINE(uintx, NewSizeThreadIncrease, 16 * K);  // 20Kb per thread added to new generation

      // -Xinternalversion
    } else if (match_option(option, "-Xinternalversion", &tail)) {
      jio_fprintf(defaultStream::output_stream(), "%s\n",
                  VM_Version::internal_vm_info_string());
      vm_exit(0);
#ifndef PRODUCT
    // -Xprintflags
    } else if (match_option(option, "-Xprintflags", &tail)) {
      CommandLineFlags::printFlags(tty, false);
      vm_exit(0);
#endif
    // -D
    } else if (match_option(option, "-D", &tail)) {
      if (!add_property(tail)) {
        return JNI_ENOMEM;
      }
      // Out of the box management support
      if (match_option(option, "-Dcom.sun.management", &tail)) {
#if INCLUDE_MANAGEMENT
        FLAG_SET_CMDLINE(bool, ManagementServer, true);
#else
        jio_fprintf(defaultStream::output_stream(),
          "-Dcom.sun.management is not supported in this VM.\n");
        return JNI_ERR;
#endif
      }
    // -Xint
    } else if (match_option(option, "-Xint", &tail)) {
          set_mode_flags(_int);
    // -Xmixed
    } else if (match_option(option, "-Xmixed", &tail)) {
          set_mode_flags(_mixed);
    // -Xcomp
    } else if (match_option(option, "-Xcomp", &tail)) {
      // for testing the compiler; turn off all flags that inhibit compilation
          set_mode_flags(_comp);
    // -Xshare:dump
    } else if (match_option(option, "-Xshare:dump", &tail)) {
      FLAG_SET_CMDLINE(bool, DumpSharedSpaces, true);
      set_mode_flags(_int);     // Prevent compilation, which creates objects
    // -Xshare:on
    } else if (match_option(option, "-Xshare:on", &tail)) {
      FLAG_SET_CMDLINE(bool, UseSharedSpaces, true);
      FLAG_SET_CMDLINE(bool, RequireSharedSpaces, true);
    // -Xshare:auto
    } else if (match_option(option, "-Xshare:auto", &tail)) {
      FLAG_SET_CMDLINE(bool, UseSharedSpaces, true);
      FLAG_SET_CMDLINE(bool, RequireSharedSpaces, false);
    // -Xshare:off
    } else if (match_option(option, "-Xshare:off", &tail)) {
      FLAG_SET_CMDLINE(bool, UseSharedSpaces, false);
      FLAG_SET_CMDLINE(bool, RequireSharedSpaces, false);
    // -Xverify
    } else if (match_option(option, "-Xverify", &tail)) {
      if (strcmp(tail, ":all") == 0 || strcmp(tail, "") == 0) {
        FLAG_SET_CMDLINE(bool, BytecodeVerificationLocal, true);
        FLAG_SET_CMDLINE(bool, BytecodeVerificationRemote, true);
      } else if (strcmp(tail, ":remote") == 0) {
        FLAG_SET_CMDLINE(bool, BytecodeVerificationLocal, false);
        FLAG_SET_CMDLINE(bool, BytecodeVerificationRemote, true);
      } else if (strcmp(tail, ":none") == 0) {
        FLAG_SET_CMDLINE(bool, BytecodeVerificationLocal, false);
        FLAG_SET_CMDLINE(bool, BytecodeVerificationRemote, false);
      } else if (is_bad_option(option, args->ignoreUnrecognized, "verification")) {
        return JNI_EINVAL;
      }
    // -Xdebug
    } else if (match_option(option, "-Xdebug", &tail)) {
      // note this flag has been used, then ignore
      set_xdebug_mode(true);
    // -Xnoagent
    } else if (match_option(option, "-Xnoagent", &tail)) {
      // For compatibility with classic. HotSpot refuses to load the old style agent.dll.
    } else if (match_option(option, "-Xboundthreads", &tail)) {
      // Bind user level threads to kernel threads (Solaris only)
      FLAG_SET_CMDLINE(bool, UseBoundThreads, true);
    } else if (match_option(option, "-Xloggc:", &tail)) {
      // Redirect GC output to the file. -Xloggc:<filename>
      // ostream_init_log(), when called will use this filename
      // to initialize a fileStream.
      _gc_log_filename = os::strdup_check_oom(tail);
     if (!is_filename_valid(_gc_log_filename)) {
       jio_fprintf(defaultStream::output_stream(),
                  "Invalid file name for use with -Xloggc: Filename can only contain the "
                  "characters [A-Z][a-z][0-9]-_.%%[p|t] but it has been %s\n"
                  "Note %%p or %%t can only be used once\n", _gc_log_filename);
        return JNI_EINVAL;
      }
      FLAG_SET_CMDLINE(bool, PrintGC, true);
      FLAG_SET_CMDLINE(bool, PrintGCTimeStamps, true);

    // JNI hooks
    } else if (match_option(option, "-Xcheck", &tail)) {
      if (!strcmp(tail, ":jni")) {
#if !INCLUDE_JNI_CHECK
        warning("JNI CHECKING is not supported in this VM");
#else
        CheckJNICalls = true;
#endif // INCLUDE_JNI_CHECK
      } else if (is_bad_option(option, args->ignoreUnrecognized,
                                     "check")) {
        return JNI_EINVAL;
      }
    } else if (match_option(option, "vfprintf", &tail)) {
      _vfprintf_hook = CAST_TO_FN_PTR(vfprintf_hook_t, option->extraInfo);
    } else if (match_option(option, "exit", &tail)) {
      _exit_hook = CAST_TO_FN_PTR(exit_hook_t, option->extraInfo);
    } else if (match_option(option, "abort", &tail)) {
      _abort_hook = CAST_TO_FN_PTR(abort_hook_t, option->extraInfo);
    // -XX:+AggressiveHeap
    } else if (match_option(option, "-XX:+AggressiveHeap", &tail)) {

      // This option inspects the machine and attempts to set various
      // parameters to be optimal for long-running, memory allocation
      // intensive jobs.  It is intended for machines with large
      // amounts of cpu and memory.

      // initHeapSize is needed since _initial_heap_size is 4 bytes on a 32 bit
      // VM, but we may not be able to represent the total physical memory
      // available (like having 8gb of memory on a box but using a 32bit VM).
      // Thus, we need to make sure we're using a julong for intermediate
      // calculations.
      julong initHeapSize;
      julong total_memory = os::physical_memory();

      if (total_memory < (julong)256*M) {
        jio_fprintf(defaultStream::error_stream(),
                    "You need at least 256mb of memory to use -XX:+AggressiveHeap\n");
        vm_exit(1);
      }

      // The heap size is half of available memory, or (at most)
      // all of possible memory less 160mb (leaving room for the OS
      // when using ISM).  This is the maximum; because adaptive sizing
      // is turned on below, the actual space used may be smaller.

      initHeapSize = MIN2(total_memory / (julong)2,
                          total_memory - (julong)160*M);

      initHeapSize = limit_by_allocatable_memory(initHeapSize);

      if (FLAG_IS_DEFAULT(MaxHeapSize)) {
         FLAG_SET_CMDLINE(uintx, MaxHeapSize, initHeapSize);
         FLAG_SET_CMDLINE(uintx, InitialHeapSize, initHeapSize);
         // Currently the minimum size and the initial heap sizes are the same.
         set_min_heap_size(initHeapSize);
      }
      if (FLAG_IS_DEFAULT(NewSize)) {
         // Make the young generation 3/8ths of the total heap.
         FLAG_SET_CMDLINE(uintx, NewSize,
                                ((julong)MaxHeapSize / (julong)8) * (julong)3);
         FLAG_SET_CMDLINE(uintx, MaxNewSize, NewSize);
      }

#ifndef _ALLBSD_SOURCE  // UseLargePages is not yet supported on BSD.
      FLAG_SET_DEFAULT(UseLargePages, true);
#endif

      // Increase some data structure sizes for efficiency
      FLAG_SET_CMDLINE(uintx, BaseFootPrintEstimate, MaxHeapSize);
      FLAG_SET_CMDLINE(bool, ResizeTLAB, false);
      FLAG_SET_CMDLINE(uintx, TLABSize, 256*K);

      // See the OldPLABSize comment below, but replace 'after promotion'
      // with 'after copying'.  YoungPLABSize is the size of the survivor
      // space per-gc-thread buffers.  The default is 4kw.
      FLAG_SET_CMDLINE(uintx, YoungPLABSize, 256*K);      // Note: this is in words

      // OldPLABSize is the size of the buffers in the old gen that
      // UseParallelGC uses to promote live data that doesn't fit in the
      // survivor spaces.  At any given time, there's one for each gc thread.
      // The default size is 1kw. These buffers are rarely used, since the
      // survivor spaces are usually big enough.  For specjbb, however, there
      // are occasions when there's lots of live data in the young gen
      // and we end up promoting some of it.  We don't have a definite
      // explanation for why bumping OldPLABSize helps, but the theory
      // is that a bigger PLAB results in retaining something like the
      // original allocation order after promotion, which improves mutator
      // locality.  A minor effect may be that larger PLABs reduce the
      // number of PLAB allocation events during gc.  The value of 8kw
      // was arrived at by experimenting with specjbb.
      FLAG_SET_CMDLINE(uintx, OldPLABSize, 8*K);  // Note: this is in words

      // Enable parallel GC and adaptive generation sizing
      FLAG_SET_CMDLINE(bool, UseParallelGC, true);
      FLAG_SET_DEFAULT(ParallelGCThreads,
                       Abstract_VM_Version::parallel_worker_threads());

      // Encourage steady state memory management
      FLAG_SET_CMDLINE(uintx, ThresholdTolerance, 100);

      // This appears to improve mutator locality
      FLAG_SET_CMDLINE(bool, ScavengeBeforeFullGC, false);

      // Get around early Solaris scheduling bug
      // (affinity vs other jobs on system)
      // but disallow DR and offlining (5008695).
      FLAG_SET_CMDLINE(bool, BindGCTaskThreadsToCPUs, true);

    // Need to keep consistency of MaxTenuringThreshold and AlwaysTenure/NeverTenure;
    // and the last option wins.
    } else if (match_option(option, "-XX:+NeverTenure", &tail)) {
      FLAG_SET_CMDLINE(bool, NeverTenure, true);
      FLAG_SET_CMDLINE(bool, AlwaysTenure, false);
      FLAG_SET_CMDLINE(uintx, MaxTenuringThreshold, markOopDesc::max_age + 1);
    } else if (match_option(option, "-XX:+AlwaysTenure", &tail)) {
      FLAG_SET_CMDLINE(bool, NeverTenure, false);
      FLAG_SET_CMDLINE(bool, AlwaysTenure, true);
      FLAG_SET_CMDLINE(uintx, MaxTenuringThreshold, 0);
    } else if (match_option(option, "-XX:MaxTenuringThreshold=", &tail)) {
      uintx max_tenuring_thresh = 0;
      if(!parse_uintx(tail, &max_tenuring_thresh, 0)) {
        jio_fprintf(defaultStream::error_stream(),
                    "Invalid MaxTenuringThreshold: %s\n", option->optionString);
      }
      FLAG_SET_CMDLINE(uintx, MaxTenuringThreshold, max_tenuring_thresh);

      if (MaxTenuringThreshold == 0) {
        FLAG_SET_CMDLINE(bool, NeverTenure, false);
        FLAG_SET_CMDLINE(bool, AlwaysTenure, true);
      } else {
        FLAG_SET_CMDLINE(bool, NeverTenure, false);
        FLAG_SET_CMDLINE(bool, AlwaysTenure, false);
      }
    } else if (match_option(option, "-XX:+CMSPermGenSweepingEnabled", &tail) ||
               match_option(option, "-XX:-CMSPermGenSweepingEnabled", &tail)) {
      jio_fprintf(defaultStream::error_stream(),
        "Please use CMSClassUnloadingEnabled in place of "
        "CMSPermGenSweepingEnabled in the future\n");
    } else if (match_option(option, "-XX:+UseGCTimeLimit", &tail)) {
      FLAG_SET_CMDLINE(bool, UseGCOverheadLimit, true);
      jio_fprintf(defaultStream::error_stream(),
        "Please use -XX:+UseGCOverheadLimit in place of "
        "-XX:+UseGCTimeLimit in the future\n");
    } else if (match_option(option, "-XX:-UseGCTimeLimit", &tail)) {
      FLAG_SET_CMDLINE(bool, UseGCOverheadLimit, false);
      jio_fprintf(defaultStream::error_stream(),
        "Please use -XX:-UseGCOverheadLimit in place of "
        "-XX:-UseGCTimeLimit in the future\n");
    // The TLE options are for compatibility with 1.3 and will be
    // removed without notice in a future release.  These options
    // are not to be documented.
    } else if (match_option(option, "-XX:MaxTLERatio=", &tail)) {
      // No longer used.
    } else if (match_option(option, "-XX:+ResizeTLE", &tail)) {
      FLAG_SET_CMDLINE(bool, ResizeTLAB, true);
    } else if (match_option(option, "-XX:-ResizeTLE", &tail)) {
      FLAG_SET_CMDLINE(bool, ResizeTLAB, false);
    } else if (match_option(option, "-XX:+PrintTLE", &tail)) {
      FLAG_SET_CMDLINE(bool, PrintTLAB, true);
    } else if (match_option(option, "-XX:-PrintTLE", &tail)) {
      FLAG_SET_CMDLINE(bool, PrintTLAB, false);
    } else if (match_option(option, "-XX:TLEFragmentationRatio=", &tail)) {
      // No longer used.
    } else if (match_option(option, "-XX:TLESize=", &tail)) {
      julong long_tlab_size = 0;
      ArgsRange errcode = parse_memory_size(tail, &long_tlab_size, 1);
      if (errcode != arg_in_range) {
        jio_fprintf(defaultStream::error_stream(),
                    "Invalid TLAB size: %s\n", option->optionString);
        describe_range_error(errcode);
        return JNI_EINVAL;
      }
      FLAG_SET_CMDLINE(uintx, TLABSize, long_tlab_size);
    } else if (match_option(option, "-XX:TLEThreadRatio=", &tail)) {
      // No longer used.
    } else if (match_option(option, "-XX:+UseTLE", &tail)) {
      FLAG_SET_CMDLINE(bool, UseTLAB, true);
    } else if (match_option(option, "-XX:-UseTLE", &tail)) {
      FLAG_SET_CMDLINE(bool, UseTLAB, false);
    } else if (match_option(option, "-XX:+DisplayVMOutputToStderr", &tail)) {
      FLAG_SET_CMDLINE(bool, DisplayVMOutputToStdout, false);
      FLAG_SET_CMDLINE(bool, DisplayVMOutputToStderr, true);
    } else if (match_option(option, "-XX:+DisplayVMOutputToStdout", &tail)) {
      FLAG_SET_CMDLINE(bool, DisplayVMOutputToStderr, false);
      FLAG_SET_CMDLINE(bool, DisplayVMOutputToStdout, true);
    } else if (match_option(option, "-XX:+ExtendedDTraceProbes", &tail)) {
#if defined(DTRACE_ENABLED)
      FLAG_SET_CMDLINE(bool, ExtendedDTraceProbes, true);
      FLAG_SET_CMDLINE(bool, DTraceMethodProbes, true);
      FLAG_SET_CMDLINE(bool, DTraceAllocProbes, true);
      FLAG_SET_CMDLINE(bool, DTraceMonitorProbes, true);
#else // defined(DTRACE_ENABLED)
      jio_fprintf(defaultStream::error_stream(),
                  "ExtendedDTraceProbes flag is not applicable for this configuration\n");
      return JNI_EINVAL;
#endif // defined(DTRACE_ENABLED)
#ifdef ASSERT
    } else if (match_option(option, "-XX:+FullGCALot", &tail)) {
      FLAG_SET_CMDLINE(bool, FullGCALot, true);
      // disable scavenge before parallel mark-compact
      FLAG_SET_CMDLINE(bool, ScavengeBeforeFullGC, false);
#endif
    } else if (match_option(option, "-XX:CMSParPromoteBlocksToClaim=", &tail)) {
      julong cms_blocks_to_claim = (julong)atol(tail);
      FLAG_SET_CMDLINE(uintx, CMSParPromoteBlocksToClaim, cms_blocks_to_claim);
      jio_fprintf(defaultStream::error_stream(),
        "Please use -XX:OldPLABSize in place of "
        "-XX:CMSParPromoteBlocksToClaim in the future\n");
    } else if (match_option(option, "-XX:ParCMSPromoteBlocksToClaim=", &tail)) {
      julong cms_blocks_to_claim = (julong)atol(tail);
      FLAG_SET_CMDLINE(uintx, CMSParPromoteBlocksToClaim, cms_blocks_to_claim);
      jio_fprintf(defaultStream::error_stream(),
        "Please use -XX:OldPLABSize in place of "
        "-XX:ParCMSPromoteBlocksToClaim in the future\n");
    } else if (match_option(option, "-XX:ParallelGCOldGenAllocBufferSize=", &tail)) {
      julong old_plab_size = 0;
      ArgsRange errcode = parse_memory_size(tail, &old_plab_size, 1);
      if (errcode != arg_in_range) {
        jio_fprintf(defaultStream::error_stream(),
                    "Invalid old PLAB size: %s\n", option->optionString);
        describe_range_error(errcode);
        return JNI_EINVAL;
      }
      FLAG_SET_CMDLINE(uintx, OldPLABSize, old_plab_size);
      jio_fprintf(defaultStream::error_stream(),
                  "Please use -XX:OldPLABSize in place of "
                  "-XX:ParallelGCOldGenAllocBufferSize in the future\n");
    } else if (match_option(option, "-XX:ParallelGCToSpaceAllocBufferSize=", &tail)) {
      julong young_plab_size = 0;
      ArgsRange errcode = parse_memory_size(tail, &young_plab_size, 1);
      if (errcode != arg_in_range) {
        jio_fprintf(defaultStream::error_stream(),
                    "Invalid young PLAB size: %s\n", option->optionString);
        describe_range_error(errcode);
        return JNI_EINVAL;
      }
      FLAG_SET_CMDLINE(uintx, YoungPLABSize, young_plab_size);
      jio_fprintf(defaultStream::error_stream(),
                  "Please use -XX:YoungPLABSize in place of "
                  "-XX:ParallelGCToSpaceAllocBufferSize in the future\n");
    } else if (match_option(option, "-XX:CMSMarkStackSize=", &tail) ||
               match_option(option, "-XX:G1MarkStackSize=", &tail)) {
      julong stack_size = 0;
      ArgsRange errcode = parse_memory_size(tail, &stack_size, 1);
      if (errcode != arg_in_range) {
        jio_fprintf(defaultStream::error_stream(),
                    "Invalid mark stack size: %s\n", option->optionString);
        describe_range_error(errcode);
        return JNI_EINVAL;
      }
      FLAG_SET_CMDLINE(uintx, MarkStackSize, stack_size);
    } else if (match_option(option, "-XX:CMSMarkStackSizeMax=", &tail)) {
      julong max_stack_size = 0;
      ArgsRange errcode = parse_memory_size(tail, &max_stack_size, 1);
      if (errcode != arg_in_range) {
        jio_fprintf(defaultStream::error_stream(),
                    "Invalid maximum mark stack size: %s\n",
                    option->optionString);
        describe_range_error(errcode);
        return JNI_EINVAL;
      }
      FLAG_SET_CMDLINE(uintx, MarkStackSizeMax, max_stack_size);
    } else if (match_option(option, "-XX:ParallelMarkingThreads=", &tail) ||
               match_option(option, "-XX:ParallelCMSThreads=", &tail)) {
      uintx conc_threads = 0;
      if (!parse_uintx(tail, &conc_threads, 1)) {
        jio_fprintf(defaultStream::error_stream(),
                    "Invalid concurrent threads: %s\n", option->optionString);
        return JNI_EINVAL;
      }
      FLAG_SET_CMDLINE(uintx, ConcGCThreads, conc_threads);
    } else if (match_option(option, "-XX:MaxDirectMemorySize=", &tail)) {
      julong max_direct_memory_size = 0;
      ArgsRange errcode = parse_memory_size(tail, &max_direct_memory_size, 0);
      if (errcode != arg_in_range) {
        jio_fprintf(defaultStream::error_stream(),
                    "Invalid maximum direct memory size: %s\n",
                    option->optionString);
        describe_range_error(errcode);
        return JNI_EINVAL;
      }
      FLAG_SET_CMDLINE(uintx, MaxDirectMemorySize, max_direct_memory_size);
#if !INCLUDE_MANAGEMENT
    } else if (match_option(option, "-XX:+ManagementServer", &tail)) {
        jio_fprintf(defaultStream::error_stream(),
          "ManagementServer is not supported in this VM.\n");
        return JNI_ERR;
#endif // INCLUDE_MANAGEMENT
    } else if (match_option(option, "-XX:", &tail)) { // -XX:xxxx
      // Skip -XX:Flags= since that case has already been handled
      if (strncmp(tail, "Flags=", strlen("Flags=")) != 0) {
        if (!process_argument(tail, args->ignoreUnrecognized, origin)) {
          return JNI_EINVAL;
        }
      }
    // Unknown option
    } else if (is_bad_option(option, args->ignoreUnrecognized)) {
      return JNI_ERR;
    }
  }

  // PrintSharedArchiveAndExit will turn on
  //   -Xshare:on
  //   -XX:+TraceClassPaths
  if (PrintSharedArchiveAndExit) {
    FLAG_SET_CMDLINE(bool, UseSharedSpaces, true);
    FLAG_SET_CMDLINE(bool, RequireSharedSpaces, true);
    FLAG_SET_CMDLINE(bool, TraceClassPaths, true);
  }

  // Change the default value for flags  which have different default values
  // when working with older JDKs.
#ifdef LINUX
 if (JDK_Version::current().compare_major(6) <= 0 &&
      FLAG_IS_DEFAULT(UseLinuxPosixThreadCPUClocks)) {
    FLAG_SET_DEFAULT(UseLinuxPosixThreadCPUClocks, false);
  }
#endif // LINUX
  fix_appclasspath();
  return JNI_OK;
}

// Remove all empty paths from the app classpath (if IgnoreEmptyClassPaths is enabled)
//
// This is necessary because some apps like to specify classpath like -cp foo.jar:${XYZ}:bar.jar
// in their start-up scripts. If XYZ is empty, the classpath will look like "-cp foo.jar::bar.jar".
// Java treats such empty paths as if the user specified "-cp foo.jar:.:bar.jar". I.e., an empty
// path is treated as the current directory.
//
// This causes problems with CDS, which requires that all directories specified in the classpath
// must be empty. In most cases, applications do NOT want to load classes from the current
// directory anyway. Adding -XX:+IgnoreEmptyClassPaths will make these applications' start-up
// scripts compatible with CDS.
void Arguments::fix_appclasspath() {
  if (IgnoreEmptyClassPaths) {
    const char separator = *os::path_separator();
    const char* src = _java_class_path->value();

    // skip over all the leading empty paths
    while (*src == separator) {
      src ++;
    }

    char* copy = AllocateHeap(strlen(src) + 1, mtInternal);
    strncpy(copy, src, strlen(src) + 1);

    // trim all trailing empty paths
    for (char* tail = copy + strlen(copy) - 1; tail >= copy && *tail == separator; tail--) {
      *tail = '\0';
    }

    char from[3] = {separator, separator, '\0'};
    char to  [2] = {separator, '\0'};
    while (StringUtils::replace_no_expand(copy, from, to) > 0) {
      // Keep replacing "::" -> ":" until we have no more "::" (non-windows)
      // Keep replacing ";;" -> ";" until we have no more ";;" (windows)
    }

    _java_class_path->set_value(copy);
    FreeHeap(copy); // a copy was made by set_value, so don't need this anymore
  }

  if (!PrintSharedArchiveAndExit) {
    ClassLoader::trace_class_path("[classpath: ", _java_class_path->value());
  }
}

jint Arguments::finalize_vm_init_args(SysClassPath* scp_p, bool scp_assembly_required) {
  // This must be done after all -D arguments have been processed.
  scp_p->expand_endorsed();

  if (scp_assembly_required || scp_p->get_endorsed() != NULL) {
    // Assemble the bootclasspath elements into the final path.
    Arguments::set_sysclasspath(scp_p->combined_path());
  }

  // This must be done after all arguments have been processed.
  // java_compiler() true means set to "NONE" or empty.
  if (java_compiler() && !xdebug_mode()) {
    // For backwards compatibility, we switch to interpreted mode if
    // -Djava.compiler="NONE" or "" is specified AND "-Xdebug" was
    // not specified.
    set_mode_flags(_int);
  }
  if (CompileThreshold == 0) {
    set_mode_flags(_int);
  }

  // eventually fix up InitialTenuringThreshold if only MaxTenuringThreshold is set
  if (FLAG_IS_DEFAULT(InitialTenuringThreshold) && (InitialTenuringThreshold > MaxTenuringThreshold)) {
    FLAG_SET_ERGO(uintx, InitialTenuringThreshold, MaxTenuringThreshold);
  }

#ifndef COMPILER2
  // Don't degrade server performance for footprint
  if (FLAG_IS_DEFAULT(UseLargePages) &&
      MaxHeapSize < LargePageHeapSizeThreshold) {
    // No need for large granularity pages w/small heaps.
    // Note that large pages are enabled/disabled for both the
    // Java heap and the code cache.
    FLAG_SET_DEFAULT(UseLargePages, false);
  }

#else
  if (!FLAG_IS_DEFAULT(OptoLoopAlignment) && FLAG_IS_DEFAULT(MaxLoopPad)) {
    FLAG_SET_DEFAULT(MaxLoopPad, OptoLoopAlignment-1);
  }
#endif

#ifndef TIERED
  // Tiered compilation is undefined.
  UNSUPPORTED_OPTION(TieredCompilation, "TieredCompilation");
#endif

  // If we are running in a headless jre, force java.awt.headless property
  // to be true unless the property has already been set.
  // Also allow the OS environment variable JAVA_AWT_HEADLESS to set headless state.
  if (os::is_headless_jre()) {
    const char* headless = Arguments::get_property("java.awt.headless");
    if (headless == NULL) {
      char envbuffer[128];
      if (!os::getenv("JAVA_AWT_HEADLESS", envbuffer, sizeof(envbuffer))) {
        if (!add_property("java.awt.headless=true")) {
          return JNI_ENOMEM;
        }
      } else {
        char buffer[256];
        strcpy(buffer, "java.awt.headless=");
        strcat(buffer, envbuffer);
        if (!add_property(buffer)) {
          return JNI_ENOMEM;
        }
      }
    }
  }

  if (!ArgumentsExt::check_vm_args_consistency()) {
    return JNI_ERR;
  }

  return JNI_OK;
}

jint Arguments::parse_java_options_environment_variable(SysClassPath* scp_p, bool* scp_assembly_required_p) {
  return parse_options_environment_variable("_JAVA_OPTIONS", scp_p,
                                            scp_assembly_required_p);
}

jint Arguments::parse_java_tool_options_environment_variable(SysClassPath* scp_p, bool* scp_assembly_required_p) {
  return parse_options_environment_variable("JAVA_TOOL_OPTIONS", scp_p,
                                            scp_assembly_required_p);
}

jint Arguments::parse_options_environment_variable(const char* name, SysClassPath* scp_p, bool* scp_assembly_required_p) {
  const int N_MAX_OPTIONS = 64;
  const int OPTION_BUFFER_SIZE = 1024;
  char buffer[OPTION_BUFFER_SIZE];

  // The variable will be ignored if it exceeds the length of the buffer.
  // Don't check this variable if user has special privileges
  // (e.g. unix su command).
  if (os::getenv(name, buffer, sizeof(buffer)) &&
      !os::have_special_privileges()) {
    JavaVMOption options[N_MAX_OPTIONS];      // Construct option array
    jio_fprintf(defaultStream::error_stream(),
                "Picked up %s: %s\n", name, buffer);
    char* rd = buffer;                        // pointer to the input string (rd)
    int i;
    for (i = 0; i < N_MAX_OPTIONS;) {         // repeat for all options in the input string
      while (isspace(*rd)) rd++;              // skip whitespace
      if (*rd == 0) break;                    // we re done when the input string is read completely

      // The output, option string, overwrites the input string.
      // Because of quoting, the pointer to the option string (wrt) may lag the pointer to
      // input string (rd).
      char* wrt = rd;

      options[i++].optionString = wrt;        // Fill in option
      while (*rd != 0 && !isspace(*rd)) {     // unquoted strings terminate with a space or NULL
        if (*rd == '\'' || *rd == '"') {      // handle a quoted string
          int quote = *rd;                    // matching quote to look for
          rd++;                               // don't copy open quote
          while (*rd != quote) {              // include everything (even spaces) up until quote
            if (*rd == 0) {                   // string termination means unmatched string
              jio_fprintf(defaultStream::error_stream(),
                          "Unmatched quote in %s\n", name);
              return JNI_ERR;
            }
            *wrt++ = *rd++;                   // copy to option string
          }
          rd++;                               // don't copy close quote
        } else {
          *wrt++ = *rd++;                     // copy to option string
        }
      }
      // Need to check if we're done before writing a NULL,
      // because the write could be to the byte that rd is pointing to.
      if (*rd++ == 0) {
        *wrt = 0;
        break;
      }
      *wrt = 0;                               // Zero terminate option
    }
    // Construct JavaVMInitArgs structure and parse as if it was part of the command line
    JavaVMInitArgs vm_args;
    vm_args.version = JNI_VERSION_1_2;
    vm_args.options = options;
    vm_args.nOptions = i;
    vm_args.ignoreUnrecognized = IgnoreUnrecognizedVMOptions;

    if (PrintVMOptions) {
      const char* tail;
      for (int i = 0; i < vm_args.nOptions; i++) {
        const JavaVMOption *option = vm_args.options + i;
        if (match_option(option, "-XX:", &tail)) {
          logOption(tail);
        }
      }
    }

    return(parse_each_vm_init_arg(&vm_args, scp_p, scp_assembly_required_p, Flag::ENVIRON_VAR));
  }
  return JNI_OK;
}

void Arguments::set_shared_spaces_flags() {
  if (DumpSharedSpaces) {
    if (RequireSharedSpaces) {
      warning("cannot dump shared archive while using shared archive");
    }
    UseSharedSpaces = false;
#ifdef _LP64
    if (!UseCompressedOops || !UseCompressedClassPointers) {
      vm_exit_during_initialization(
        "Cannot dump shared archive when UseCompressedOops or UseCompressedClassPointers is off.", NULL);
    }
  } else {
    if (!UseCompressedOops || !UseCompressedClassPointers) {
      no_shared_spaces("UseCompressedOops and UseCompressedClassPointers must be on for UseSharedSpaces.");
    }
#endif
  }
}

#if !INCLUDE_ALL_GCS
static void force_serial_gc() {
  FLAG_SET_DEFAULT(UseSerialGC, true);
  FLAG_SET_DEFAULT(CMSIncrementalMode, false);  // special CMS suboption
  UNSUPPORTED_GC_OPTION(UseG1GC);
  UNSUPPORTED_GC_OPTION(UseParallelGC);
  UNSUPPORTED_GC_OPTION(UseParallelOldGC);
  UNSUPPORTED_GC_OPTION(UseConcMarkSweepGC);
  UNSUPPORTED_GC_OPTION(UseParNewGC);
}
#endif // INCLUDE_ALL_GCS

// Sharing support
// Construct the path to the archive
static char* get_shared_archive_path() {
  char *shared_archive_path;
  if (SharedArchiveFile == NULL) {
    char jvm_path[JVM_MAXPATHLEN];
    os::jvm_path(jvm_path, sizeof(jvm_path));
    char *end = strrchr(jvm_path, *os::file_separator());
    if (end != NULL) *end = '\0';
    size_t jvm_path_len = strlen(jvm_path);
    size_t file_sep_len = strlen(os::file_separator());
    shared_archive_path = NEW_C_HEAP_ARRAY(char, jvm_path_len +
        file_sep_len + 20, mtInternal);
    if (shared_archive_path != NULL) {
      strncpy(shared_archive_path, jvm_path, jvm_path_len + 1);
      strncat(shared_archive_path, os::file_separator(), file_sep_len);
      strncat(shared_archive_path, "classes.jsa", 11);
    }
  } else {
    shared_archive_path = NEW_C_HEAP_ARRAY(char, strlen(SharedArchiveFile) + 1, mtInternal);
    if (shared_archive_path != NULL) {
      strncpy(shared_archive_path, SharedArchiveFile, strlen(SharedArchiveFile) + 1);
    }
  }
  return shared_archive_path;
}

#ifndef PRODUCT
// Determine whether LogVMOutput should be implicitly turned on.
static bool use_vm_log() {
  if (LogCompilation || !FLAG_IS_DEFAULT(LogFile) ||
      PrintCompilation || PrintInlining || PrintDependencies || PrintNativeNMethods ||
      PrintDebugInfo || PrintRelocations || PrintNMethods || PrintExceptionHandlers ||
      PrintAssembly || TraceDeoptimization || TraceDependencies ||
      (VerifyDependencies && FLAG_IS_CMDLINE(VerifyDependencies))) {
    return true;
  }

#ifdef COMPILER1
  if (PrintC1Statistics) {
    return true;
  }
#endif // COMPILER1

#ifdef COMPILER2
  if (PrintOptoAssembly || PrintOptoStatistics) {
    return true;
  }
#endif // COMPILER2

  return false;
}
#endif // PRODUCT

// Parse entry point called from JNI_CreateJavaVM

jint Arguments::parse(const JavaVMInitArgs* args) {

  // Remaining part of option string
  const char* tail;

  // If flag "-XX:Flags=flags-file" is used it will be the first option to be processed.
  const char* hotspotrc = ".hotspotrc";
  bool settings_file_specified = false;
  bool needs_hotspotrc_warning = false;

  const char* flags_file;
  int index;
  for (index = 0; index < args->nOptions; index++) {
    const JavaVMOption *option = args->options + index;
    if (match_option(option, "-XX:Flags=", &tail)) {
      flags_file = tail;
      settings_file_specified = true;
    }
    if (match_option(option, "-XX:+PrintVMOptions", &tail)) {
      PrintVMOptions = true;
    }
    if (match_option(option, "-XX:-PrintVMOptions", &tail)) {
      PrintVMOptions = false;
    }
    if (match_option(option, "-XX:+IgnoreUnrecognizedVMOptions", &tail)) {
      IgnoreUnrecognizedVMOptions = true;
    }
    if (match_option(option, "-XX:-IgnoreUnrecognizedVMOptions", &tail)) {
      IgnoreUnrecognizedVMOptions = false;
    }
    if (match_option(option, "-XX:+PrintFlagsInitial", &tail)) {
      CommandLineFlags::printFlags(tty, false);
      vm_exit(0);
    }
#if INCLUDE_NMT
    if (match_option(option, "-XX:NativeMemoryTracking", &tail)) {
      // The launcher did not setup nmt environment variable properly.
      if (!MemTracker::check_launcher_nmt_support(tail)) {
        warning("Native Memory Tracking did not setup properly, using wrong launcher?");
      }

      // Verify if nmt option is valid.
      if (MemTracker::verify_nmt_option()) {
        // Late initialization, still in single-threaded mode.
        if (MemTracker::tracking_level() >= NMT_summary) {
          MemTracker::init();
        }
      } else {
        vm_exit_during_initialization("Syntax error, expecting -XX:NativeMemoryTracking=[off|summary|detail]", NULL);
      }
    }
#endif


#ifndef PRODUCT
    if (match_option(option, "-XX:+PrintFlagsWithComments", &tail)) {
      CommandLineFlags::printFlags(tty, true);
      vm_exit(0);
    }
#endif
  }

  if (IgnoreUnrecognizedVMOptions) {
    // uncast const to modify the flag args->ignoreUnrecognized
    *(jboolean*)(&args->ignoreUnrecognized) = true;
  }

  // Parse specified settings file
  if (settings_file_specified) {
    if (!process_settings_file(flags_file, true, args->ignoreUnrecognized)) {
      return JNI_EINVAL;
    }
  } else {
#ifdef ASSERT
    // Parse default .hotspotrc settings file
    if (!process_settings_file(".hotspotrc", false, args->ignoreUnrecognized)) {
      return JNI_EINVAL;
    }
#else
    struct stat buf;
    if (os::stat(hotspotrc, &buf) == 0) {
      needs_hotspotrc_warning = true;
    }
#endif
  }

  if (PrintVMOptions) {
    for (index = 0; index < args->nOptions; index++) {
      const JavaVMOption *option = args->options + index;
      if (match_option(option, "-XX:", &tail)) {
        logOption(tail);
      }
    }
  }

  // Parse JavaVMInitArgs structure passed in, as well as JAVA_TOOL_OPTIONS and _JAVA_OPTIONS
  jint result = parse_vm_init_args(args);
  if (result != JNI_OK) {
    return result;
  }

  // Call get_shared_archive_path() here, after possible SharedArchiveFile option got parsed.
  SharedArchivePath = get_shared_archive_path();
  if (SharedArchivePath == NULL) {
    return JNI_ENOMEM;
  }

  // Delay warning until here so that we've had a chance to process
  // the -XX:-PrintWarnings flag
  if (needs_hotspotrc_warning) {
    warning("%s file is present but has been ignored.  "
            "Run with -XX:Flags=%s to load the file.",
            hotspotrc, hotspotrc);
  }

#ifdef _ALLBSD_SOURCE  // UseLargePages is not yet supported on BSD.
  UNSUPPORTED_OPTION(UseLargePages, "-XX:+UseLargePages");
#endif

#if INCLUDE_ALL_GCS
  #if (defined JAVASE_EMBEDDED || defined ARM)
    UNSUPPORTED_OPTION(UseG1GC, "G1 GC");
  #endif
#endif

#ifndef PRODUCT
  if (TraceBytecodesAt != 0) {
    TraceBytecodes = true;
  }
  if (CountCompiledCalls) {
    if (UseCounterDecay) {
      warning("UseCounterDecay disabled because CountCalls is set");
      UseCounterDecay = false;
    }
  }
#endif // PRODUCT

  if (ScavengeRootsInCode == 0) {
    if (!FLAG_IS_DEFAULT(ScavengeRootsInCode)) {
      warning("forcing ScavengeRootsInCode non-zero");
    }
    ScavengeRootsInCode = 1;
  }

  if (PrintGCDetails) {
    // Turn on -verbose:gc options as well
    PrintGC = true;
  }

  // Set object alignment values.
  set_object_alignment();

#if !INCLUDE_ALL_GCS
  force_serial_gc();
#endif // INCLUDE_ALL_GCS
#if !INCLUDE_CDS
  if (DumpSharedSpaces || RequireSharedSpaces) {
    jio_fprintf(defaultStream::error_stream(),
      "Shared spaces are not supported in this VM\n");
    return JNI_ERR;
  }
  if ((UseSharedSpaces && FLAG_IS_CMDLINE(UseSharedSpaces)) || PrintSharedSpaces) {
    warning("Shared spaces are not supported in this VM");
    FLAG_SET_DEFAULT(UseSharedSpaces, false);
    FLAG_SET_DEFAULT(PrintSharedSpaces, false);
  }
  no_shared_spaces("CDS Disabled");
#endif // INCLUDE_CDS

  return JNI_OK;
}

jint Arguments::apply_ergo() {

  // Set flags based on ergonomics.
  set_ergonomics_flags();

  set_shared_spaces_flags();

  // Check the GC selections again.
  if (!ArgumentsExt::check_gc_consistency_ergo()) {
    return JNI_EINVAL;
  }

  if (TieredCompilation) {
    set_tiered_flags();
  } else {
    // Check if the policy is valid. Policies 0 and 1 are valid for non-tiered setup.
    if (CompilationPolicyChoice >= 2) {
      vm_exit_during_initialization(
        "Incompatible compilation policy selected", NULL);
    }
  }
  // Set NmethodSweepFraction after the size of the code cache is adapted (in case of tiered)
  if (FLAG_IS_DEFAULT(NmethodSweepFraction)) {
    FLAG_SET_DEFAULT(NmethodSweepFraction, 1 + ReservedCodeCacheSize / (16 * M));
  }


  // Set heap size based on available physical memory
  set_heap_size();

  set_gc_specific_flags();

  // Initialize Metaspace flags and alignments
  Metaspace::ergo_initialize();

  // Set bytecode rewriting flags
  set_bytecode_flags();

  // Set flags if Aggressive optimization flags (-XX:+AggressiveOpts) enabled
  set_aggressive_opts_flags();

  // Turn off biased locking for locking debug mode flags,
  // which are subtly different from each other but neither works with
  // biased locking
  if (UseHeavyMonitors
#ifdef COMPILER1
      || !UseFastLocking
#endif // COMPILER1
    ) {
    if (!FLAG_IS_DEFAULT(UseBiasedLocking) && UseBiasedLocking) {
      // flag set to true on command line; warn the user that they
      // can't enable biased locking here
      warning("Biased Locking is not supported with locking debug flags"
              "; ignoring UseBiasedLocking flag." );
    }
    UseBiasedLocking = false;
  }

#ifdef ZERO
  // Clear flags not supported on zero.
  FLAG_SET_DEFAULT(ProfileInterpreter, false);
  FLAG_SET_DEFAULT(UseBiasedLocking, false);
  LP64_ONLY(FLAG_SET_DEFAULT(UseCompressedOops, false));
  LP64_ONLY(FLAG_SET_DEFAULT(UseCompressedClassPointers, false));
#endif // CC_INTERP

#ifdef COMPILER2
  if (!EliminateLocks) {
    EliminateNestedLocks = false;
  }
  if (!Inline) {
    IncrementalInline = false;
  }
#ifndef PRODUCT
  if (!IncrementalInline) {
    AlwaysIncrementalInline = false;
  }
#endif
  if (!UseTypeSpeculation && FLAG_IS_DEFAULT(TypeProfileLevel)) {
    // nothing to use the profiling, turn if off
    FLAG_SET_DEFAULT(TypeProfileLevel, 0);
  }
#endif

  if (PrintAssembly && FLAG_IS_DEFAULT(DebugNonSafepoints)) {
    warning("PrintAssembly is enabled; turning on DebugNonSafepoints to gain additional output");
    DebugNonSafepoints = true;
  }

  if (FLAG_IS_CMDLINE(CompressedClassSpaceSize) && !UseCompressedClassPointers) {
    warning("Setting CompressedClassSpaceSize has no effect when compressed class pointers are not used");
  }

#ifndef PRODUCT
  if (CompileTheWorld) {
    // Force NmethodSweeper to sweep whole CodeCache each time.
    if (FLAG_IS_DEFAULT(NmethodSweepFraction)) {
      NmethodSweepFraction = 1;
    }
  }

  if (!LogVMOutput && FLAG_IS_DEFAULT(LogVMOutput)) {
    if (use_vm_log()) {
      LogVMOutput = true;
    }
  }
#endif // PRODUCT

  if (PrintCommandLineFlags) {
    CommandLineFlags::printSetFlags(tty);
  }

  // Apply CPU specific policy for the BiasedLocking
  if (UseBiasedLocking) {
    if (!VM_Version::use_biased_locking() &&
        !(FLAG_IS_CMDLINE(UseBiasedLocking))) {
      UseBiasedLocking = false;
    }
  }
#ifdef COMPILER2
  if (!UseBiasedLocking || EmitSync != 0) {
    UseOptoBiasInlining = false;
  }
#endif

  return JNI_OK;
}

jint Arguments::adjust_after_os() {
  if (UseNUMA) {
    if (UseParallelGC || UseParallelOldGC) {
      if (FLAG_IS_DEFAULT(MinHeapDeltaBytes)) {
         FLAG_SET_DEFAULT(MinHeapDeltaBytes, 64*M);
      }
    }
    // UseNUMAInterleaving is set to ON for all collectors and
    // platforms when UseNUMA is set to ON. NUMA-aware collectors
    // such as the parallel collector for Linux and Solaris will
    // interleave old gen and survivor spaces on top of NUMA
    // allocation policy for the eden space.
    // Non NUMA-aware collectors such as CMS, G1 and Serial-GC on
    // all platforms and ParallelGC on Windows will interleave all
    // of the heap spaces across NUMA nodes.
    if (FLAG_IS_DEFAULT(UseNUMAInterleaving)) {
      FLAG_SET_ERGO(bool, UseNUMAInterleaving, true);
    }
  }
  return JNI_OK;
}

int Arguments::PropertyList_count(SystemProperty* pl) {
  int count = 0;
  while(pl != NULL) {
    count++;
    pl = pl->next();
  }
  return count;
}

const char* Arguments::PropertyList_get_value(SystemProperty *pl, const char* key) {
  assert(key != NULL, "just checking");
  SystemProperty* prop;
  for (prop = pl; prop != NULL; prop = prop->next()) {
    if (strcmp(key, prop->key()) == 0) return prop->value();
  }
  return NULL;
}

const char* Arguments::PropertyList_get_key_at(SystemProperty *pl, int index) {
  int count = 0;
  const char* ret_val = NULL;

  while(pl != NULL) {
    if(count >= index) {
      ret_val = pl->key();
      break;
    }
    count++;
    pl = pl->next();
  }

  return ret_val;
}

char* Arguments::PropertyList_get_value_at(SystemProperty* pl, int index) {
  int count = 0;
  char* ret_val = NULL;

  while(pl != NULL) {
    if(count >= index) {
      ret_val = pl->value();
      break;
    }
    count++;
    pl = pl->next();
  }

  return ret_val;
}

void Arguments::PropertyList_add(SystemProperty** plist, SystemProperty *new_p) {
  SystemProperty* p = *plist;
  if (p == NULL) {
    *plist = new_p;
  } else {
    while (p->next() != NULL) {
      p = p->next();
    }
    p->set_next(new_p);
  }
}

void Arguments::PropertyList_add(SystemProperty** plist, const char* k, char* v) {
  if (plist == NULL)
    return;

  SystemProperty* new_p = new SystemProperty(k, v, true);
  PropertyList_add(plist, new_p);
}

// This add maintains unique property key in the list.
void Arguments::PropertyList_unique_add(SystemProperty** plist, const char* k, char* v, jboolean append) {
  if (plist == NULL)
    return;

  // If property key exist then update with new value.
  SystemProperty* prop;
  for (prop = *plist; prop != NULL; prop = prop->next()) {
    if (strcmp(k, prop->key()) == 0) {
      if (append) {
        prop->append_value(v);
      } else {
        prop->set_value(v);
      }
      return;
    }
  }

  PropertyList_add(plist, k, v);
}

// Copies src into buf, replacing "%%" with "%" and "%p" with pid
// Returns true if all of the source pointed by src has been copied over to
// the destination buffer pointed by buf. Otherwise, returns false.
// Notes:
// 1. If the length (buflen) of the destination buffer excluding the
// NULL terminator character is not long enough for holding the expanded
// pid characters, it also returns false instead of returning the partially
// expanded one.
// 2. The passed in "buflen" should be large enough to hold the null terminator.
bool Arguments::copy_expand_pid(const char* src, size_t srclen,
                                char* buf, size_t buflen) {
  const char* p = src;
  char* b = buf;
  const char* src_end = &src[srclen];
  char* buf_end = &buf[buflen - 1];

  while (p < src_end && b < buf_end) {
    if (*p == '%') {
      switch (*(++p)) {
      case '%':         // "%%" ==> "%"
        *b++ = *p++;
        break;
      case 'p':  {       //  "%p" ==> current process id
        // buf_end points to the character before the last character so
        // that we could write '\0' to the end of the buffer.
        size_t buf_sz = buf_end - b + 1;
        int ret = jio_snprintf(b, buf_sz, "%d", os::current_process_id());

        // if jio_snprintf fails or the buffer is not long enough to hold
        // the expanded pid, returns false.
        if (ret < 0 || ret >= (int)buf_sz) {
          return false;
        } else {
          b += ret;
          assert(*b == '\0', "fail in copy_expand_pid");
          if (p == src_end && b == buf_end + 1) {
            // reach the end of the buffer.
            return true;
          }
        }
        p++;
        break;
      }
      default :
        *b++ = '%';
      }
    } else {
      *b++ = *p++;
    }
  }
  *b = '\0';
  return (p == src_end); // return false if not all of the source was copied
}<|MERGE_RESOLUTION|>--- conflicted
+++ resolved
@@ -1152,39 +1152,22 @@
   if (FLAG_IS_DEFAULT(SegmentedCodeCache) && ReservedCodeCacheSize >= 240*M) {
     FLAG_SET_ERGO(bool, SegmentedCodeCache, true);
 
-<<<<<<< HEAD
-    // Multiply sizes by 5 but fix NonNMethodCodeHeapSize (distribute among non-profiled and profiled code heap)
-    if (FLAG_IS_DEFAULT(ProfiledCodeHeapSize)) {
-      FLAG_SET_ERGO(uintx, ProfiledCodeHeapSize, ProfiledCodeHeapSize * 5 + NonNMethodCodeHeapSize * 2);
-    }
-    if (FLAG_IS_DEFAULT(NonProfiledCodeHeapSize)) {
-      FLAG_SET_ERGO(uintx, NonProfiledCodeHeapSize, NonProfiledCodeHeapSize * 5 + NonNMethodCodeHeapSize * 2);
-    }
-    // Check consistency of code heap sizes
-    if ((NonNMethodCodeHeapSize + NonProfiledCodeHeapSize + ProfiledCodeHeapSize) != ReservedCodeCacheSize) {
-      jio_fprintf(defaultStream::error_stream(),
-                  "Invalid code heap sizes: NonNMethodCodeHeapSize(%dK) + ProfiledCodeHeapSize(%dK) + NonProfiledCodeHeapSize(%dK) = %dK. Must be equal to ReservedCodeCacheSize = %uK.\n",
-                  NonNMethodCodeHeapSize/K, ProfiledCodeHeapSize/K, NonProfiledCodeHeapSize/K,
-                  (NonNMethodCodeHeapSize + ProfiledCodeHeapSize + NonProfiledCodeHeapSize)/K, ReservedCodeCacheSize/K);
-      vm_exit(1);
-=======
     if (FLAG_IS_DEFAULT(ReservedCodeCacheSize)) {
-      // Multiply sizes by 5 but fix NonMethodCodeHeapSize (distribute among non-profiled and profiled code heap)
+      // Multiply sizes by 5 but fix NonNMethodCodeHeapSize (distribute among non-profiled and profiled code heap)
       if (FLAG_IS_DEFAULT(ProfiledCodeHeapSize)) {
-        FLAG_SET_ERGO(uintx, ProfiledCodeHeapSize, ProfiledCodeHeapSize * 5 + NonMethodCodeHeapSize * 2);
+        FLAG_SET_ERGO(uintx, ProfiledCodeHeapSize, ProfiledCodeHeapSize * 5 + NonNMethodCodeHeapSize * 2);
       }
       if (FLAG_IS_DEFAULT(NonProfiledCodeHeapSize)) {
-        FLAG_SET_ERGO(uintx, NonProfiledCodeHeapSize, NonProfiledCodeHeapSize * 5 + NonMethodCodeHeapSize * 2);
+        FLAG_SET_ERGO(uintx, NonProfiledCodeHeapSize, NonProfiledCodeHeapSize * 5 + NonNMethodCodeHeapSize * 2);
       }
       // Check consistency of code heap sizes
-      if ((NonMethodCodeHeapSize + NonProfiledCodeHeapSize + ProfiledCodeHeapSize) != ReservedCodeCacheSize) {
+      if ((NonNMethodCodeHeapSize + NonProfiledCodeHeapSize + ProfiledCodeHeapSize) != ReservedCodeCacheSize) {
         jio_fprintf(defaultStream::error_stream(),
-                    "Invalid code heap sizes: NonMethodCodeHeapSize(%dK) + ProfiledCodeHeapSize(%dK) + NonProfiledCodeHeapSize(%dK) = %dK. Must be equal to ReservedCodeCacheSize = %uK.\n",
-                    NonMethodCodeHeapSize/K, ProfiledCodeHeapSize/K, NonProfiledCodeHeapSize/K,
-                    (NonMethodCodeHeapSize + ProfiledCodeHeapSize + NonProfiledCodeHeapSize)/K, ReservedCodeCacheSize/K);
+                    "Invalid code heap sizes: NonNMethodCodeHeapSize(%dK) + ProfiledCodeHeapSize(%dK) + NonProfiledCodeHeapSize(%dK) = %dK. Must be equal to ReservedCodeCacheSize = %uK.\n",
+                    NonNMethodCodeHeapSize/K, ProfiledCodeHeapSize/K, NonProfiledCodeHeapSize/K,
+                    (NonNMethodCodeHeapSize + ProfiledCodeHeapSize + NonProfiledCodeHeapSize)/K, ReservedCodeCacheSize/K);
         vm_exit(1);
       }
->>>>>>> c410cd3b
     }
   }
   if (!UseInterpreter) { // -Xcomp
